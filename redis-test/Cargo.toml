--- conflicted
+++ resolved
@@ -22,10 +22,5 @@
 aio = ["futures", "redis/aio"]
 
 [dev-dependencies]
-<<<<<<< HEAD
-redis = { version = "0.23.2", path = "../redis", features = ["aio", "tokio-comp"] }
-tokio = { version = "1", features = ["rt", "macros", "rt-multi-thread", "time"] }
-=======
 redis = { path = "../redis", features = ["aio", "tokio-comp"] }
-tokio = { version = "1", features = ["rt", "macros", "rt-multi-thread"] }
->>>>>>> d8c5436e
+tokio = { version = "1", features = ["rt", "macros", "rt-multi-thread", "time"] }
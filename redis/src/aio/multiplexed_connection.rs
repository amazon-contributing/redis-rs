--- conflicted
+++ resolved
@@ -144,21 +144,6 @@
             };
             match result {
                 Ok(item) => {
-<<<<<<< HEAD
-                    entry.buffer = Some(match entry.buffer.take() {
-                        Some(Value::Array(mut values)) => {
-                            values.push(item);
-                            Value::Array(values)
-                        }
-                        Some(value) => {
-                            let mut vec = Vec::with_capacity(entry.expected_response_count);
-                            vec.push(value);
-                            vec.push(item);
-                            Value::Array(vec)
-                        }
-                        None => item,
-                    });
-=======
                     if !skip_value {
                         entry.buffer = Some(match entry.buffer.take() {
                             Some(Value::Array(mut values)) => {
@@ -174,7 +159,6 @@
                             None => item,
                         });
                     }
->>>>>>> 52ed0bad
                 }
                 Err(err) => {
                     if entry.first_err.is_none() {

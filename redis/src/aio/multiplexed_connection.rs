use super::{ConnectionLike, Runtime};
use crate::aio::setup_connection;
use crate::cmd::Cmd;
#[cfg(any(feature = "tokio-comp", feature = "async-std-comp"))]
use crate::parser::ValueCodec;
use crate::push_manager::PushManager;
use crate::types::{RedisError, RedisFuture, RedisResult, Value};
use crate::{cmd, ConnectionInfo, ProtocolVersion, PushKind};
use ::tokio::{
    io::{AsyncRead, AsyncWrite},
    sync::{mpsc, oneshot},
};
use arc_swap::ArcSwap;
use futures_util::{
    future::{Future, FutureExt},
    ready,
    sink::Sink,
    stream::{self, Stream, StreamExt, TryStreamExt as _},
};
use pin_project_lite::pin_project;
use std::collections::VecDeque;
use std::fmt;
use std::fmt::Debug;
use std::io;
use std::pin::Pin;
use std::sync::Arc;
use std::task::{self, Poll};
use std::time::Duration;
#[cfg(any(feature = "tokio-comp", feature = "async-std-comp"))]
use tokio_util::codec::Decoder;

// Senders which the result of a single request are sent through
type PipelineOutput = oneshot::Sender<RedisResult<Value>>;

struct InFlight {
    output: PipelineOutput,
    expected_response_count: usize,
    current_response_count: usize,
    buffer: Option<Value>,
    first_err: Option<RedisError>,
}

impl InFlight {
    fn new(output: PipelineOutput, expected_response_count: usize) -> Self {
        Self {
            output,
            expected_response_count,
            current_response_count: 0,
            buffer: None,
            first_err: None,
        }
    }
}

// A single message sent through the pipeline
struct PipelineMessage<S> {
    input: S,
    output: PipelineOutput,
    response_count: usize,
}

/// Wrapper around a `Stream + Sink` where each item sent through the `Sink` results in one or more
/// items being output by the `Stream` (the number is specified at time of sending). With the
/// interface provided by `Pipeline` an easy interface of request to response, hiding the `Stream`
/// and `Sink`.
struct Pipeline<SinkItem> {
    sender: mpsc::Sender<PipelineMessage<SinkItem>>,

    push_manager: Arc<ArcSwap<PushManager>>,
}

impl<SinkItem> Clone for Pipeline<SinkItem> {
    fn clone(&self) -> Self {
        Pipeline {
            sender: self.sender.clone(),
            push_manager: self.push_manager.clone(),
        }
    }
}

impl<SinkItem> Debug for Pipeline<SinkItem>
where
    SinkItem: Debug,
{
    fn fmt(&self, f: &mut fmt::Formatter<'_>) -> fmt::Result {
        f.debug_tuple("Pipeline").field(&self.sender).finish()
    }
}

pin_project! {
    struct PipelineSink<T> {
        #[pin]
        sink_stream: T,
        in_flight: VecDeque<InFlight>,
        error: Option<RedisError>,
        push_manager: Arc<ArcSwap<PushManager>>,
    }
}

impl<T> PipelineSink<T>
where
    T: Stream<Item = RedisResult<Value>> + 'static,
{
    fn new<SinkItem>(sink_stream: T, push_manager: Arc<ArcSwap<PushManager>>) -> Self
    where
        T: Sink<SinkItem, Error = RedisError> + Stream<Item = RedisResult<Value>> + 'static,
    {
        PipelineSink {
            sink_stream,
            in_flight: VecDeque::new(),
            error: None,
            push_manager,
        }
    }

    // Read messages from the stream and send them back to the caller
    fn poll_read(mut self: Pin<&mut Self>, cx: &mut task::Context) -> Poll<Result<(), ()>> {
        loop {
            let item = match ready!(self.as_mut().project().sink_stream.poll_next(cx)) {
                Some(result) => result,
                // The redis response stream is not going to produce any more items so we `Err`
                // to break out of the `forward` combinator and stop handling requests
                None => return Poll::Ready(Err(())),
            };
            self.as_mut().send_result(item);
        }
    }

    fn send_result(self: Pin<&mut Self>, result: RedisResult<Value>) {
        let self_ = self.project();
        let mut skip_value = false;
        if let Ok(res) = &result {
            if let Value::Push { kind, data: _data } = res {
                self_.push_manager.load().try_send_raw(res);
                if !kind.has_reply() {
                    // If it's not true then push kind is converted to reply of a command
                    skip_value = true;
                }
            }
        }
        {
            let entry = match self_.in_flight.front_mut() {
                Some(entry) => entry,
                None => return,
            };
            match result {
                Ok(item) => {
                    if !skip_value {
                        entry.buffer = Some(match entry.buffer.take() {
<<<<<<< HEAD
                            Some(Value::Array(mut values)) => {
=======
                            Some(Value::Array(mut values)) if entry.current_response_count > 1 => {
>>>>>>> 30d57307
                                values.push(item);
                                Value::Array(values)
                            }
                            Some(value) => {
                                let mut vec = Vec::with_capacity(entry.expected_response_count);
                                vec.push(value);
                                vec.push(item);
                                Value::Array(vec)
                            }
                            None => item,
                        });
                    }
                }
                Err(err) => {
                    if entry.first_err.is_none() {
                        entry.first_err = Some(err);
                    }
                }
            }

            if !skip_value {
                entry.current_response_count += 1;
            }
            if entry.current_response_count < entry.expected_response_count {
                // Need to gather more response values
                return;
            }
        }

        let entry = self_.in_flight.pop_front().unwrap();
        let response = match entry.first_err {
            Some(err) => Err(err),
            None => Ok(entry.buffer.unwrap_or(Value::Array(vec![]))),
        };

        // `Err` means that the receiver was dropped in which case it does not
        // care about the output and we can continue by just dropping the value
        // and sender
        entry.output.send(response).ok();
    }
}

impl<SinkItem, T> Sink<PipelineMessage<SinkItem>> for PipelineSink<T>
where
    T: Sink<SinkItem, Error = RedisError> + Stream<Item = RedisResult<Value>> + 'static,
{
    type Error = ();

    // Retrieve incoming messages and write them to the sink
    fn poll_ready(
        mut self: Pin<&mut Self>,
        cx: &mut task::Context,
    ) -> Poll<Result<(), Self::Error>> {
        match ready!(self.as_mut().project().sink_stream.poll_ready(cx)) {
            Ok(()) => Ok(()).into(),
            Err(err) => {
                *self.project().error = Some(err);
                Ok(()).into()
            }
        }
    }

    fn start_send(
        mut self: Pin<&mut Self>,
        PipelineMessage {
            input,
            output,
            response_count,
        }: PipelineMessage<SinkItem>,
    ) -> Result<(), Self::Error> {
        // If there is nothing to receive our output we do not need to send the message as it is
        // ambiguous whether the message will be sent anyway. Helps shed some load on the
        // connection.
        if output.is_closed() {
            return Ok(());
        }

        let self_ = self.as_mut().project();

        if let Some(err) = self_.error.take() {
            let _ = output.send(Err(err));
            return Err(());
        }

        match self_.sink_stream.start_send(input) {
            Ok(()) => {
                self_
                    .in_flight
                    .push_back(InFlight::new(output, response_count));
                Ok(())
            }
            Err(err) => {
                let _ = output.send(Err(err));
                Err(())
            }
        }
    }

    fn poll_flush(
        mut self: Pin<&mut Self>,
        cx: &mut task::Context,
    ) -> Poll<Result<(), Self::Error>> {
        ready!(self
            .as_mut()
            .project()
            .sink_stream
            .poll_flush(cx)
            .map_err(|err| {
                self.as_mut().send_result(Err(err));
            }))?;
        self.poll_read(cx)
    }

    fn poll_close(
        mut self: Pin<&mut Self>,
        cx: &mut task::Context,
    ) -> Poll<Result<(), Self::Error>> {
        // No new requests will come in after the first call to `close` but we need to complete any
        // in progress requests before closing
        if !self.in_flight.is_empty() {
            ready!(self.as_mut().poll_flush(cx))?;
        }
        let this = self.as_mut().project();
        this.sink_stream.poll_close(cx).map_err(|err| {
            self.send_result(Err(err));
        })
    }
}

impl<SinkItem> Pipeline<SinkItem>
where
    SinkItem: Send + 'static,
{
    fn new<T>(sink_stream: T) -> (Self, impl Future<Output = ()>)
    where
        T: Sink<SinkItem, Error = RedisError> + Stream<Item = RedisResult<Value>> + 'static,
        T: Send + 'static,
        T::Item: Send,
        T::Error: Send,
        T::Error: ::std::fmt::Debug,
    {
        const BUFFER_SIZE: usize = 50;
        let (sender, mut receiver) = mpsc::channel(BUFFER_SIZE);
        let push_manager: Arc<ArcSwap<PushManager>> =
            Arc::new(ArcSwap::new(Arc::new(PushManager::default())));
        let sink = PipelineSink::new::<SinkItem>(sink_stream, push_manager.clone());
        let f = stream::poll_fn(move |cx| receiver.poll_recv(cx))
            .map(Ok)
            .forward(sink)
            .map(|_| ());
        (
            Pipeline {
                sender,
                push_manager,
            },
            f,
        )
    }

    // `None` means that the stream was out of items causing that poll loop to shut down.
    async fn send_single(
        &mut self,
        item: SinkItem,
        timeout: Duration,
    ) -> Result<Value, Option<RedisError>> {
        self.send_recv(item, 1, timeout).await
    }

    async fn send_recv(
        &mut self,
        input: SinkItem,
        count: usize,
        timeout: Duration,
    ) -> Result<Value, Option<RedisError>> {
        let (sender, receiver) = oneshot::channel();

        self.sender
            .send(PipelineMessage {
                input,
                response_count: count,
                output: sender,
            })
            .await
            .map_err(|_| None)?;
        match Runtime::locate().timeout(timeout, receiver).await {
            Ok(Ok(result)) => result.map_err(Some),
            Ok(Err(_)) => {
                // The `sender` was dropped which likely means that the stream part
                // failed for one reason or another
                Err(None)
            }
            Err(elapsed) => Err(Some(elapsed.into())),
        }
    }

    /// Sets `PushManager` of Pipeline
    async fn set_push_manager(&mut self, push_manager: PushManager) {
        self.push_manager.store(Arc::new(push_manager));
    }
}

/// A connection object which can be cloned, allowing requests to be be sent concurrently
/// on the same underlying connection (tcp/unix socket).
#[derive(Clone)]
pub struct MultiplexedConnection {
    pipeline: Pipeline<Vec<u8>>,
    db: i64,
<<<<<<< HEAD
    response_timeout: futures_time::time::Duration,
=======
    response_timeout: Duration,
>>>>>>> 30d57307
    protocol: ProtocolVersion,
    push_manager: PushManager,
}

impl Debug for MultiplexedConnection {
    fn fmt(&self, f: &mut fmt::Formatter<'_>) -> fmt::Result {
        f.debug_struct("MultiplexedConnection")
            .field("pipeline", &self.pipeline)
            .field("db", &self.db)
            .finish()
    }
}

impl MultiplexedConnection {
    /// Constructs a new `MultiplexedConnection` out of a `AsyncRead + AsyncWrite` object
    /// and a `ConnectionInfo`
    pub async fn new<C>(
        connection_info: &ConnectionInfo,
        stream: C,
    ) -> RedisResult<(Self, impl Future<Output = ()>)>
    where
        C: Unpin + AsyncRead + AsyncWrite + Send + 'static,
    {
        Self::new_with_response_timeout(connection_info, stream, std::time::Duration::MAX).await
    }

    /// Constructs a new `MultiplexedConnection` out of a `AsyncRead + AsyncWrite` object
    /// and a `ConnectionInfo`. The new object will wait on operations for the given `response_timeout`.
    pub async fn new_with_response_timeout<C>(
        connection_info: &ConnectionInfo,
        stream: C,
        response_timeout: std::time::Duration,
    ) -> RedisResult<(Self, impl Future<Output = ()>)>
    where
        C: Unpin + AsyncRead + AsyncWrite + Send + 'static,
    {
        fn boxed(
            f: impl Future<Output = ()> + Send + 'static,
        ) -> Pin<Box<dyn Future<Output = ()> + Send>> {
            Box::pin(f)
        }

        #[cfg(all(not(feature = "tokio-comp"), not(feature = "async-std-comp")))]
        compile_error!("tokio-comp or async-std-comp features required for aio feature");

        let redis_connection_info = &connection_info.redis;
        let codec = ValueCodec::default()
            .framed(stream)
            .and_then(|msg| async move { msg });
        let (mut pipeline, driver) = Pipeline::new(codec);
        let driver = boxed(driver);
        let pm = PushManager::default();
        pipeline.set_push_manager(pm.clone()).await;
        let mut con = MultiplexedConnection {
            pipeline,
            db: connection_info.redis.db,
<<<<<<< HEAD
            response_timeout: response_timeout.into(),
=======
            response_timeout,
>>>>>>> 30d57307
            push_manager: pm,
            protocol: redis_connection_info.protocol,
        };
        let driver = {
            let auth = setup_connection(&connection_info.redis, &mut con);

            futures_util::pin_mut!(auth);

            match futures_util::future::select(auth, driver).await {
                futures_util::future::Either::Left((result, driver)) => {
                    result?;
                    driver
                }
                futures_util::future::Either::Right(((), _)) => {
                    return Err(RedisError::from((
                        crate::ErrorKind::IoError,
                        "Multiplexed connection driver unexpectedly terminated",
                    )));
                }
            }
        };
        Ok((con, driver))
    }

    /// Sets the time that the multiplexer will wait for responses on operations before failing.
    pub fn set_response_timeout(&mut self, timeout: std::time::Duration) {
        self.response_timeout = timeout;
    }

    /// Sends an already encoded (packed) command into the TCP socket and
    /// reads the single response from it.
    pub async fn send_packed_command(&mut self, cmd: &Cmd) -> RedisResult<Value> {
        let result = self
            .pipeline
            .send_single(cmd.get_packed_command(), self.response_timeout)
            .await
            .map_err(|err| {
                err.unwrap_or_else(|| RedisError::from(io::Error::from(io::ErrorKind::BrokenPipe)))
            });
        if self.protocol != ProtocolVersion::RESP2 {
            if let Err(e) = &result {
                if e.is_connection_dropped() {
                    // Notify the PushManager that the connection was lost
                    self.push_manager.try_send_raw(&Value::Push {
                        kind: PushKind::Disconnection,
                        data: vec![],
                    });
                }
            }
        }
        result
    }

    /// Sends multiple already encoded (packed) command into the TCP socket
    /// and reads `count` responses from it.  This is used to implement
    /// pipelining.
    pub async fn send_packed_commands(
        &mut self,
        cmd: &crate::Pipeline,
        offset: usize,
        count: usize,
    ) -> RedisResult<Vec<Value>> {
        let result = self
            .pipeline
            .send_recv(
                cmd.get_packed_pipeline(),
                offset + count,
                self.response_timeout,
            )
            .await
            .map_err(|err| {
                err.unwrap_or_else(|| RedisError::from(io::Error::from(io::ErrorKind::BrokenPipe)))
            });

        if self.protocol != ProtocolVersion::RESP2 {
            if let Err(e) = &result {
                if e.is_connection_dropped() {
                    // Notify the PushManager that the connection was lost
                    self.push_manager.try_send_raw(&Value::Push {
                        kind: PushKind::Disconnection,
                        data: vec![],
                    });
                }
            }
        }
        let value = result?;
        match value {
            Value::Array(mut values) => {
                values.drain(..offset);
                Ok(values)
            }
            _ => Ok(vec![value]),
        }
    }

    /// Sets `PushManager` of connection
    pub async fn set_push_manager(&mut self, push_manager: PushManager) {
        self.push_manager = push_manager.clone();
        self.pipeline.set_push_manager(push_manager).await;
    }
}

impl ConnectionLike for MultiplexedConnection {
    fn req_packed_command<'a>(&'a mut self, cmd: &'a Cmd) -> RedisFuture<'a, Value> {
        (async move { self.send_packed_command(cmd).await }).boxed()
    }

    fn req_packed_commands<'a>(
        &'a mut self,
        cmd: &'a crate::Pipeline,
        offset: usize,
        count: usize,
    ) -> RedisFuture<'a, Vec<Value>> {
        (async move { self.send_packed_commands(cmd, offset, count).await }).boxed()
    }

    fn get_db(&self) -> i64 {
        self.db
    }
}
impl MultiplexedConnection {
    /// Subscribes to a new channel.
    pub async fn subscribe(&mut self, channel_name: String) -> RedisResult<()> {
        if self.protocol == ProtocolVersion::RESP2 {
            return Err(RedisError::from((
                crate::ErrorKind::InvalidClientConfig,
                "RESP3 is required for this command",
            )));
        }
        let mut cmd = cmd("SUBSCRIBE");
        cmd.arg(channel_name.clone());
        cmd.query_async(self).await?;
        Ok(())
    }

    /// Unsubscribes from channel.
    pub async fn unsubscribe(&mut self, channel_name: String) -> RedisResult<()> {
        if self.protocol == ProtocolVersion::RESP2 {
            return Err(RedisError::from((
                crate::ErrorKind::InvalidClientConfig,
                "RESP3 is required for this command",
            )));
        }
        let mut cmd = cmd("UNSUBSCRIBE");
        cmd.arg(channel_name);
        cmd.query_async(self).await?;
        Ok(())
    }

    /// Subscribes to a new channel with pattern.
    pub async fn psubscribe(&mut self, channel_pattern: String) -> RedisResult<()> {
        if self.protocol == ProtocolVersion::RESP2 {
            return Err(RedisError::from((
                crate::ErrorKind::InvalidClientConfig,
                "RESP3 is required for this command",
            )));
        }
        let mut cmd = cmd("PSUBSCRIBE");
        cmd.arg(channel_pattern.clone());
        cmd.query_async(self).await?;
        Ok(())
    }

    /// Unsubscribes from channel pattern.
    pub async fn punsubscribe(&mut self, channel_pattern: String) -> RedisResult<()> {
        if self.protocol == ProtocolVersion::RESP2 {
            return Err(RedisError::from((
                crate::ErrorKind::InvalidClientConfig,
                "RESP3 is required for this command",
            )));
        }
        let mut cmd = cmd("PUNSUBSCRIBE");
        cmd.arg(channel_pattern);
        cmd.query_async(self).await?;
        Ok(())
    }

    /// Returns `PushManager` of Connection, this method is used to subscribe/unsubscribe from Push types
    pub fn get_push_manager(&self) -> PushManager {
        self.push_manager.clone()
    }
}<|MERGE_RESOLUTION|>--- conflicted
+++ resolved
@@ -147,11 +147,7 @@
                 Ok(item) => {
                     if !skip_value {
                         entry.buffer = Some(match entry.buffer.take() {
-<<<<<<< HEAD
-                            Some(Value::Array(mut values)) => {
-=======
                             Some(Value::Array(mut values)) if entry.current_response_count > 1 => {
->>>>>>> 30d57307
                                 values.push(item);
                                 Value::Array(values)
                             }
@@ -359,11 +355,7 @@
 pub struct MultiplexedConnection {
     pipeline: Pipeline<Vec<u8>>,
     db: i64,
-<<<<<<< HEAD
-    response_timeout: futures_time::time::Duration,
-=======
     response_timeout: Duration,
->>>>>>> 30d57307
     protocol: ProtocolVersion,
     push_manager: PushManager,
 }
@@ -420,11 +412,7 @@
         let mut con = MultiplexedConnection {
             pipeline,
             db: connection_info.redis.db,
-<<<<<<< HEAD
-            response_timeout: response_timeout.into(),
-=======
             response_timeout,
->>>>>>> 30d57307
             push_manager: pm,
             protocol: redis_connection_info.protocol,
         };

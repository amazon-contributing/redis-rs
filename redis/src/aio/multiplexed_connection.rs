--- conflicted
+++ resolved
@@ -5,12 +5,7 @@
 use crate::parser::ValueCodec;
 use crate::push_manager::PushManager;
 use crate::types::{RedisError, RedisFuture, RedisResult, Value};
-<<<<<<< HEAD
-=======
 use crate::{cmd, ConnectionInfo, ProtocolVersion, PushKind};
-#[cfg(all(not(feature = "tokio-comp"), feature = "async-std-comp"))]
-use ::async_std::net::ToSocketAddrs;
->>>>>>> c9b5c45a
 use ::tokio::{
     io::{AsyncRead, AsyncWrite},
     sync::{mpsc, oneshot},
@@ -36,7 +31,6 @@
 // Senders which the result of a single request are sent through
 type PipelineOutput = oneshot::Sender<RedisResult<Value>>;
 
-<<<<<<< HEAD
 struct InFlight {
     output: PipelineOutput,
     expected_response_count: usize,
@@ -47,18 +41,6 @@
 
 impl InFlight {
     fn new(output: PipelineOutput, expected_response_count: usize) -> Self {
-=======
-struct InFlight<E> {
-    output: PipelineOutput<Value, E>,
-    expected_response_count: usize,
-    current_response_count: usize,
-    buffer: Vec<Value>,
-    first_err: Option<E>,
-}
-
-impl<E> InFlight<E> {
-    fn new(output: PipelineOutput<Value, E>, expected_response_count: usize) -> Self {
->>>>>>> c9b5c45a
         Self {
             output,
             expected_response_count,
@@ -70,15 +52,9 @@
 }
 
 // A single message sent through the pipeline
-<<<<<<< HEAD
 struct PipelineMessage<S> {
     input: S,
     output: PipelineOutput,
-=======
-struct PipelineMessage<S, E> {
-    input: S,
-    output: PipelineOutput<Value, E>,
->>>>>>> c9b5c45a
     response_count: usize,
 }
 
@@ -86,19 +62,13 @@
 /// items being output by the `Stream` (the number is specified at time of sending). With the
 /// interface provided by `Pipeline` an easy interface of request to response, hiding the `Stream`
 /// and `Sink`.
-<<<<<<< HEAD
-struct Pipeline<SinkItem>(mpsc::Sender<PipelineMessage<SinkItem>>);
+struct Pipeline<SinkItem> {
+    sender: mpsc::Sender<PipelineMessage<SinkItem>>,
+
+    push_manager: Arc<ArcSwap<PushManager>>,
+}
 
 impl<SinkItem> Clone for Pipeline<SinkItem> {
-=======
-struct Pipeline<SinkItem, E> {
-    sender: mpsc::Sender<PipelineMessage<SinkItem, E>>,
-
-    push_manager: Arc<ArcSwap<PushManager>>,
-}
-
-impl<SinkItem, E> Clone for Pipeline<SinkItem, E> {
->>>>>>> c9b5c45a
     fn clone(&self) -> Self {
         Pipeline {
             sender: self.sender.clone(),
@@ -107,16 +77,9 @@
     }
 }
 
-<<<<<<< HEAD
 impl<SinkItem> Debug for Pipeline<SinkItem>
 where
     SinkItem: Debug,
-=======
-impl<SinkItem, E> Debug for Pipeline<SinkItem, E>
-where
-    SinkItem: Debug,
-    E: Debug,
->>>>>>> c9b5c45a
 {
     fn fmt(&self, f: &mut fmt::Formatter<'_>) -> fmt::Result {
         f.debug_tuple("Pipeline").field(&self.sender).finish()
@@ -124,40 +87,22 @@
 }
 
 pin_project! {
-<<<<<<< HEAD
     struct PipelineSink<T> {
         #[pin]
         sink_stream: T,
         in_flight: VecDeque<InFlight>,
         error: Option<RedisError>,
+        push_manager: Arc<ArcSwap<PushManager>>,
     }
 }
 
 impl<T> PipelineSink<T>
 where
     T: Stream<Item = RedisResult<Value>> + 'static,
-=======
-    struct PipelineSink<T, E> {
-        #[pin]
-        sink_stream: T,
-        in_flight: VecDeque<InFlight<E>>,
-        error: Option<E>,
-        push_manager: Arc<ArcSwap<PushManager>>,
-    }
-}
-
-impl<T, E> PipelineSink<T, E>
-where
-    T: Stream<Item = Result<Value, E>> + 'static,
->>>>>>> c9b5c45a
 {
     fn new<SinkItem>(sink_stream: T, push_manager: Arc<ArcSwap<PushManager>>) -> Self
     where
-<<<<<<< HEAD
         T: Sink<SinkItem, Error = RedisError> + Stream<Item = RedisResult<Value>> + 'static,
-=======
-        T: Sink<SinkItem, Error = E> + Stream<Item = Result<Value, E>> + 'static,
->>>>>>> c9b5c45a
     {
         PipelineSink {
             sink_stream,
@@ -180,11 +125,7 @@
         }
     }
 
-<<<<<<< HEAD
     fn send_result(self: Pin<&mut Self>, result: RedisResult<Value>) {
-=======
-    fn send_result(self: Pin<&mut Self>, result: Result<Value, E>) {
->>>>>>> c9b5c45a
         let self_ = self.project();
         let mut skip_value = false;
         if let Ok(res) = &result {
@@ -203,25 +144,21 @@
             };
             match result {
                 Ok(item) => {
-<<<<<<< HEAD
-                    entry.buffer = Some(match entry.buffer.take() {
-                        Some(Value::Bulk(mut values)) => {
-                            values.push(item);
-                            Value::Bulk(values)
-                        }
-                        Some(value) => {
-                            let mut vec = Vec::with_capacity(entry.expected_response_count);
-                            vec.push(value);
-                            vec.push(item);
-                            Value::Bulk(vec)
-                        }
-                        None => item,
-                    });
-=======
                     if !skip_value {
-                        entry.buffer.push(item);
+                        entry.buffer = Some(match entry.buffer.take() {
+                            Some(Value::Array(mut values)) => {
+                                values.push(item);
+                                Value::Array(values)
+                            }
+                            Some(value) => {
+                                let mut vec = Vec::with_capacity(entry.expected_response_count);
+                                vec.push(value);
+                                vec.push(item);
+                                Value::Array(vec)
+                            }
+                            None => item,
+                        });
                     }
->>>>>>> c9b5c45a
                 }
                 Err(err) => {
                     if entry.first_err.is_none() {
@@ -242,7 +179,7 @@
         let entry = self_.in_flight.pop_front().unwrap();
         let response = match entry.first_err {
             Some(err) => Err(err),
-            None => Ok(entry.buffer.unwrap_or(Value::Bulk(vec![]))),
+            None => Ok(entry.buffer.unwrap_or(Value::Array(vec![]))),
         };
 
         // `Err` means that the receiver was dropped in which case it does not
@@ -252,15 +189,9 @@
     }
 }
 
-<<<<<<< HEAD
 impl<SinkItem, T> Sink<PipelineMessage<SinkItem>> for PipelineSink<T>
 where
     T: Sink<SinkItem, Error = RedisError> + Stream<Item = RedisResult<Value>> + 'static,
-=======
-impl<SinkItem, T, E> Sink<PipelineMessage<SinkItem, E>> for PipelineSink<T, E>
-where
-    T: Sink<SinkItem, Error = E> + Stream<Item = Result<Value, E>> + 'static,
->>>>>>> c9b5c45a
 {
     type Error = ();
 
@@ -284,11 +215,7 @@
             input,
             output,
             response_count,
-<<<<<<< HEAD
         }: PipelineMessage<SinkItem>,
-=======
-        }: PipelineMessage<SinkItem, E>,
->>>>>>> c9b5c45a
     ) -> Result<(), Self::Error> {
         // If there is nothing to receive our output we do not need to send the message as it is
         // ambiguous whether the message will be sent anyway. Helps shed some load on the
@@ -349,7 +276,6 @@
     }
 }
 
-<<<<<<< HEAD
 impl<SinkItem> Pipeline<SinkItem>
 where
     SinkItem: Send + 'static,
@@ -357,16 +283,6 @@
     fn new<T>(sink_stream: T) -> (Self, impl Future<Output = ()>)
     where
         T: Sink<SinkItem, Error = RedisError> + Stream<Item = RedisResult<Value>> + 'static,
-=======
-impl<SinkItem, E> Pipeline<SinkItem, E>
-where
-    SinkItem: Send + 'static,
-    E: Send + 'static,
-{
-    fn new<T>(sink_stream: T) -> (Self, impl Future<Output = ()>)
-    where
-        T: Sink<SinkItem, Error = E> + Stream<Item = Result<Value, E>> + 'static,
->>>>>>> c9b5c45a
         T: Send + 'static,
         T::Item: Send,
         T::Error: Send,
@@ -381,8 +297,13 @@
             .map(Ok)
             .forward(sink)
             .map(|_| ());
-<<<<<<< HEAD
-        (Pipeline(sender), f)
+        (
+            Pipeline {
+                sender,
+                push_manager,
+            },
+            f,
+        )
     }
 
     // `None` means that the stream was out of items causing that poll loop to shut down.
@@ -392,27 +313,14 @@
         timeout: futures_time::time::Duration,
     ) -> Result<Value, Option<RedisError>> {
         self.send_recv(item, 1, timeout).await
-=======
-        (
-            Pipeline {
-                sender,
-                push_manager,
-            },
-            f,
-        )
->>>>>>> c9b5c45a
     }
 
     async fn send_recv(
         &mut self,
         input: SinkItem,
         count: usize,
-<<<<<<< HEAD
         timeout: futures_time::time::Duration,
     ) -> Result<Value, Option<RedisError>> {
-=======
-    ) -> Result<Vec<Value>, Option<E>> {
->>>>>>> c9b5c45a
         let (sender, receiver) = oneshot::channel();
 
         self.sender
@@ -444,16 +352,11 @@
 /// on the same underlying connection (tcp/unix socket).
 #[derive(Clone)]
 pub struct MultiplexedConnection {
-<<<<<<< HEAD
     pipeline: Pipeline<Vec<u8>>,
     db: i64,
     response_timeout: futures_time::time::Duration,
-=======
-    pipeline: Pipeline<Vec<u8>, RedisError>,
-    db: i64,
+    protocol: ProtocolVersion,
     push_manager: PushManager,
-    protocol: ProtocolVersion,
->>>>>>> c9b5c45a
 }
 
 impl Debug for MultiplexedConnection {
@@ -481,7 +384,7 @@
     /// Constructs a new `MultiplexedConnection` out of a `AsyncRead + AsyncWrite` object
     /// and a `ConnectionInfo`. The new object will wait on operations for the given `response_timeout`.
     pub async fn new_with_response_timeout<C>(
-        connection_info: &RedisConnectionInfo,
+        connection_info: &ConnectionInfo,
         stream: C,
         response_timeout: std::time::Duration,
     ) -> RedisResult<(Self, impl Future<Output = ()>)>
@@ -507,20 +410,14 @@
         pipeline.set_push_manager(pm.clone()).await;
         let mut con = MultiplexedConnection {
             pipeline,
-<<<<<<< HEAD
-            db: connection_info.db,
+            db: connection_info.redis.db,
             response_timeout: response_timeout.into(),
-        };
-        let driver = {
-            let auth = setup_connection(connection_info, &mut con);
-=======
-            db: redis_connection_info.db,
             push_manager: pm,
             protocol: redis_connection_info.protocol,
         };
         let driver = {
-            let auth = authenticate(redis_connection_info, &mut con);
->>>>>>> c9b5c45a
+            let auth = setup_connection(&connection_info.redis, &mut con);
+
             futures_util::pin_mut!(auth);
 
             match futures_util::future::select(auth, driver).await {
@@ -547,17 +444,9 @@
     /// Sends an already encoded (packed) command into the TCP socket and
     /// reads the single response from it.
     pub async fn send_packed_command(&mut self, cmd: &Cmd) -> RedisResult<Value> {
-<<<<<<< HEAD
-        self.pipeline
-            .send_single(cmd.get_packed_command(), self.response_timeout)
-            .await
-            .map_err(|err| {
-                err.unwrap_or_else(|| RedisError::from(io::Error::from(io::ErrorKind::BrokenPipe)))
-            })
-=======
         let result = self
             .pipeline
-            .send_recv_multiple(cmd.get_packed_command(), 1)
+            .send_single(cmd.get_packed_command(), self.response_timeout)
             .await
             .map_err(|err| {
                 err.unwrap_or_else(|| RedisError::from(io::Error::from(io::ErrorKind::BrokenPipe)))
@@ -573,9 +462,7 @@
                 }
             }
         }
-        let mut value = result?;
-        Ok(value.pop().unwrap())
->>>>>>> c9b5c45a
+        result
     }
 
     /// Sends multiple already encoded (packed) command into the TCP socket
@@ -587,11 +474,7 @@
         offset: usize,
         count: usize,
     ) -> RedisResult<Vec<Value>> {
-<<<<<<< HEAD
-        let value = self
-=======
         let result = self
->>>>>>> c9b5c45a
             .pipeline
             .send_recv(
                 cmd.get_packed_pipeline(),
@@ -601,18 +484,8 @@
             .await
             .map_err(|err| {
                 err.unwrap_or_else(|| RedisError::from(io::Error::from(io::ErrorKind::BrokenPipe)))
-<<<<<<< HEAD
-            })?;
-
-        match value {
-            Value::Bulk(mut values) => {
-                values.drain(..offset);
-                Ok(values)
-            }
-            _ => Ok(vec![value]),
-        }
-=======
             });
+
         if self.protocol != ProtocolVersion::RESP2 {
             if let Err(e) = &result {
                 if e.is_connection_dropped() {
@@ -624,10 +497,14 @@
                 }
             }
         }
-        let mut value = result?;
-        value.drain(..offset);
-        Ok(value)
->>>>>>> c9b5c45a
+        let value = result?;
+        match value {
+            Value::Array(mut values) => {
+                values.drain(..offset);
+                Ok(values)
+            }
+            _ => Ok(vec![value]),
+        }
     }
 
     /// Sets `PushManager` of connection

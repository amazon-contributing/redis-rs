--- conflicted
+++ resolved
@@ -56,12 +56,9 @@
     runtime: Runtime,
     retry_strategy: ExponentialBackoff,
     number_of_retries: usize,
-<<<<<<< HEAD
     response_timeout: std::time::Duration,
     connection_timeout: futures_time::time::Duration,
-=======
     push_manager: PushManager,
->>>>>>> c9b5c45a
 }
 
 /// A `RedisResult` that can be cloned because `RedisError` is behind an `Arc`.
@@ -161,8 +158,7 @@
         let push_manager = PushManager::default();
         let runtime = Runtime::locate();
         let retry_strategy = ExponentialBackoff::from_millis(exponent_base).factor(factor);
-<<<<<<< HEAD
-        let connection = Self::new_connection(
+        let mut connection = Self::new_connection(
             client.clone(),
             retry_strategy.clone(),
             number_of_retries,
@@ -171,10 +167,6 @@
         )
         .await?;
 
-=======
-        let mut connection =
-            Self::new_connection(client.clone(), retry_strategy.clone(), number_of_retries).await?;
->>>>>>> c9b5c45a
         // Wrap the connection in an `ArcSwap` instance for fast atomic access
         connection.set_push_manager(push_manager.clone()).await;
         Ok(Self {
@@ -185,12 +177,9 @@
             runtime,
             number_of_retries,
             retry_strategy,
-<<<<<<< HEAD
             response_timeout,
             connection_timeout: connection_timeout.into(),
-=======
             push_manager,
->>>>>>> c9b5c45a
         })
     }
 
@@ -219,25 +208,20 @@
         let client = self.client.clone();
         let retry_strategy = self.retry_strategy.clone();
         let number_of_retries = self.number_of_retries;
-<<<<<<< HEAD
         let response_timeout = self.response_timeout;
         let connection_timeout = self.connection_timeout;
+        let pmc = self.push_manager.clone();
         let new_connection: SharedRedisFuture<MultiplexedConnection> = async move {
-            Ok(Self::new_connection(
+            let mut con = Self::new_connection(
                 client,
                 retry_strategy,
                 number_of_retries,
                 response_timeout,
                 connection_timeout,
             )
-            .await?)
-=======
-        let pmc = self.push_manager.clone();
-        let new_connection: SharedRedisFuture<MultiplexedConnection> = async move {
-            let mut con = Self::new_connection(client, retry_strategy, number_of_retries).await?;
+            .await?;
             con.set_push_manager(pmc).await;
             Ok(con)
->>>>>>> c9b5c45a
         }
         .boxed()
         .shared();

use std::time::Duration;

use crate::{
    connection::{connect, Connection, ConnectionInfo, ConnectionLike, IntoConnectionInfo},
    types::{RedisResult, Value},
};
#[cfg(feature = "aio")]
<<<<<<< HEAD
use futures_time::future::FutureExt;
#[cfg(feature = "aio")]
use std::net::IpAddr;
#[cfg(feature = "aio")]
use std::net::SocketAddr;
#[cfg(feature = "aio")]
=======
>>>>>>> 30d57307
use std::pin::Pin;

#[cfg(feature = "tls-rustls")]
use crate::tls::{inner_build_with_tls, TlsCertificates};

/// The client type.
#[derive(Debug, Clone)]
pub struct Client {
    pub(crate) connection_info: ConnectionInfo,
}

/// The client acts as connector to the redis server.  By itself it does not
/// do much other than providing a convenient way to fetch a connection from
/// it.  In the future the plan is to provide a connection pool in the client.
///
/// When opening a client a URL in the following format should be used:
///
/// ```plain
/// redis://host:port/db
/// ```
///
/// Example usage::
///
/// ```rust,no_run
/// let client = redis::Client::open("redis://127.0.0.1/").unwrap();
/// let con = client.get_connection().unwrap();
/// ```
impl Client {
    /// Connects to a redis server and returns a client.  This does not
    /// actually open a connection yet but it does perform some basic
    /// checks on the URL that might make the operation fail.
    pub fn open<T: IntoConnectionInfo>(params: T) -> RedisResult<Client> {
        Ok(Client {
            connection_info: params.into_connection_info()?,
        })
    }

    /// Instructs the client to actually connect to redis and returns a
    /// connection object.  The connection object can be used to send
    /// commands to the server.  This can fail with a variety of errors
    /// (like unreachable host) so it's important that you handle those
    /// errors.
    pub fn get_connection(&self) -> RedisResult<Connection> {
        connect(&self.connection_info, None)
    }

    /// Instructs the client to actually connect to redis with specified
    /// timeout and returns a connection object.  The connection object
    /// can be used to send commands to the server.  This can fail with
    /// a variety of errors (like unreachable host) so it's important
    /// that you handle those errors.
    pub fn get_connection_with_timeout(&self, timeout: Duration) -> RedisResult<Connection> {
        connect(&self.connection_info, Some(timeout))
    }

    /// Returns a reference of client connection info object.
    pub fn get_connection_info(&self) -> &ConnectionInfo {
        &self.connection_info
    }
}

/// To enable async support you need to chose one of the supported runtimes and active its
/// corresponding feature: `tokio-comp` or `async-std-comp`
#[cfg(feature = "aio")]
#[cfg_attr(docsrs, doc(cfg(feature = "aio")))]
impl Client {
    /// Returns an async connection from the client.
    #[cfg(any(feature = "tokio-comp", feature = "async-std-comp"))]
    #[deprecated(
        note = "aio::Connection is deprecated. Use client::get_multiplexed_async_connection instead."
    )]
    #[allow(deprecated)]
    pub async fn get_async_connection(&self) -> RedisResult<crate::aio::Connection> {
        let (con, _ip) = match Runtime::locate() {
            #[cfg(feature = "tokio-comp")]
            Runtime::Tokio => {
                self.get_simple_async_connection::<crate::aio::tokio::Tokio>(None)
                    .await?
            }
            #[cfg(feature = "async-std-comp")]
            Runtime::AsyncStd => {
                self.get_simple_async_connection::<crate::aio::async_std::AsyncStd>(None)
                    .await?
            }
        };

        crate::aio::Connection::new(&self.connection_info.redis, con).await
    }

    /// Returns an async connection from the client.
    #[cfg(feature = "tokio-comp")]
    #[cfg_attr(docsrs, doc(cfg(feature = "tokio-comp")))]
    #[deprecated(
        note = "aio::Connection is deprecated. Use client::get_multiplexed_tokio_connection instead."
    )]
    #[allow(deprecated)]
    pub async fn get_tokio_connection(&self) -> RedisResult<crate::aio::Connection> {
        use crate::aio::RedisRuntime;
        Ok(
            crate::aio::connect::<crate::aio::tokio::Tokio>(&self.connection_info, None)
                .await?
                .map(RedisRuntime::boxed),
        )
    }

    /// Returns an async connection from the client.
    #[cfg(feature = "async-std-comp")]
    #[cfg_attr(docsrs, doc(cfg(feature = "async-std-comp")))]
    #[deprecated(
        note = "aio::Connection is deprecated. Use client::get_multiplexed_async_std_connection instead."
    )]
    #[allow(deprecated)]
    pub async fn get_async_std_connection(&self) -> RedisResult<crate::aio::Connection> {
        use crate::aio::RedisRuntime;
        Ok(
            crate::aio::connect::<crate::aio::async_std::AsyncStd>(&self.connection_info, None)
                .await?
                .map(RedisRuntime::boxed),
        )
    }

    /// Returns an async connection from the client.
    #[cfg(any(feature = "tokio-comp", feature = "async-std-comp"))]
    #[cfg_attr(
        docsrs,
        doc(cfg(any(feature = "tokio-comp", feature = "async-std-comp")))
    )]
    pub async fn get_multiplexed_async_connection(
        &self,
    ) -> RedisResult<crate::aio::MultiplexedConnection> {
        self.get_multiplexed_async_connection_with_timeouts(
            std::time::Duration::MAX,
            std::time::Duration::MAX,
        )
        .await
    }

    /// Returns an async connection from the client.
    #[cfg(any(feature = "tokio-comp", feature = "async-std-comp"))]
    #[cfg_attr(
        docsrs,
        doc(cfg(any(feature = "tokio-comp", feature = "async-std-comp")))
    )]
    pub async fn get_multiplexed_async_connection_with_timeouts(
        &self,
        response_timeout: std::time::Duration,
        connection_timeout: std::time::Duration,
    ) -> RedisResult<crate::aio::MultiplexedConnection> {
        let result = match Runtime::locate() {
            #[cfg(feature = "tokio-comp")]
<<<<<<< HEAD
            Runtime::Tokio => {
                self.get_multiplexed_async_connection_inner::<crate::aio::tokio::Tokio>(
                    response_timeout,
                    None,
=======
            rt @ Runtime::Tokio => {
                rt.timeout(
                    connection_timeout,
                    self.get_multiplexed_async_connection_inner::<crate::aio::tokio::Tokio>(
                        response_timeout,
                    ),
>>>>>>> 30d57307
                )
                .await
            }
            #[cfg(feature = "async-std-comp")]
<<<<<<< HEAD
            Runtime::AsyncStd => {
                self.get_multiplexed_async_connection_inner::<crate::aio::async_std::AsyncStd>(
                    response_timeout,
                    None,
=======
            rt @ Runtime::AsyncStd => {
                rt.timeout(
                    connection_timeout,
                    self.get_multiplexed_async_connection_inner::<crate::aio::async_std::AsyncStd>(
                        response_timeout,
                    ),
>>>>>>> 30d57307
                )
                .await
            }
        };

        match result {
            Ok(Ok(connection)) => Ok(connection),
            Ok(Err(e)) => Err(e),
            Err(elapsed) => Err(elapsed.into()),
        }
        .map(|(conn, _ip)| conn)
    }

    /// For TCP connections: returns (async connection, Some(the direct IP address))
    /// For Unix connections, returns (async connection, None)
    #[cfg(any(feature = "tokio-comp", feature = "async-std-comp"))]
    #[cfg_attr(
        docsrs,
        doc(cfg(any(feature = "tokio-comp", feature = "async-std-comp")))
    )]
    pub async fn get_multiplexed_async_connection_and_ip(
        &self,
    ) -> RedisResult<(crate::aio::MultiplexedConnection, Option<IpAddr>)> {
        match Runtime::locate() {
            #[cfg(feature = "tokio-comp")]
            Runtime::Tokio => {
                self.get_multiplexed_async_connection_inner::<crate::aio::tokio::Tokio>(
                    Duration::MAX,
                    None,
                )
                .await
            }
            #[cfg(feature = "async-std-comp")]
            Runtime::AsyncStd => {
                self.get_multiplexed_async_connection_inner::<crate::aio::async_std::AsyncStd>(
                    Duration::MAX,
                    None,
                )
                .await
            }
        }
    }

    /// Returns an async multiplexed connection from the client.
    ///
    /// A multiplexed connection can be cloned, allowing requests to be be sent concurrently
    /// on the same underlying connection (tcp/unix socket).
    #[cfg(feature = "tokio-comp")]
    #[cfg_attr(docsrs, doc(cfg(feature = "tokio-comp")))]
    pub async fn get_multiplexed_tokio_connection_with_response_timeouts(
        &self,
        response_timeout: std::time::Duration,
        connection_timeout: std::time::Duration,
    ) -> RedisResult<crate::aio::MultiplexedConnection> {
<<<<<<< HEAD
        let connection_timeout: futures_time::time::Duration = connection_timeout.into();
        self.get_multiplexed_async_connection_inner::<crate::aio::tokio::Tokio>(
            response_timeout,
            None,
        )
        .timeout(connection_timeout)
        .await?
        .map(|(conn, _ip)| conn)
=======
        let result = Runtime::locate()
            .timeout(
                connection_timeout,
                self.get_multiplexed_async_connection_inner::<crate::aio::tokio::Tokio>(
                    response_timeout,
                ),
            )
            .await;

        match result {
            Ok(Ok(connection)) => Ok(connection),
            Ok(Err(e)) => Err(e),
            Err(elapsed) => Err(elapsed.into()),
        }
>>>>>>> 30d57307
    }

    /// Returns an async multiplexed connection from the client.
    ///
    /// A multiplexed connection can be cloned, allowing requests to be be sent concurrently
    /// on the same underlying connection (tcp/unix socket).
    #[cfg(feature = "tokio-comp")]
    #[cfg_attr(docsrs, doc(cfg(feature = "tokio-comp")))]
    pub async fn get_multiplexed_tokio_connection(
        &self,
    ) -> RedisResult<crate::aio::MultiplexedConnection> {
        self.get_multiplexed_tokio_connection_with_response_timeouts(
            std::time::Duration::MAX,
            std::time::Duration::MAX,
        )
        .await
    }

    /// Returns an async multiplexed connection from the client.
    ///
    /// A multiplexed connection can be cloned, allowing requests to be be sent concurrently
    /// on the same underlying connection (tcp/unix socket).
    #[cfg(feature = "async-std-comp")]
    #[cfg_attr(docsrs, doc(cfg(feature = "async-std-comp")))]
    pub async fn get_multiplexed_async_std_connection_with_timeouts(
        &self,
        response_timeout: std::time::Duration,
        connection_timeout: std::time::Duration,
    ) -> RedisResult<crate::aio::MultiplexedConnection> {
<<<<<<< HEAD
        let connection_timeout: futures_time::time::Duration = connection_timeout.into();
        self.get_multiplexed_async_connection_inner::<crate::aio::async_std::AsyncStd>(
            response_timeout,
            None,
        )
        .timeout(connection_timeout)
        .await?
        .map(|(conn, _ip)| conn)
=======
        let result = Runtime::locate()
            .timeout(
                connection_timeout,
                self.get_multiplexed_async_connection_inner::<crate::aio::async_std::AsyncStd>(
                    response_timeout,
                ),
            )
            .await;

        match result {
            Ok(Ok(connection)) => Ok(connection),
            Ok(Err(e)) => Err(e),
            Err(elapsed) => Err(elapsed.into()),
        }
>>>>>>> 30d57307
    }

    /// Returns an async multiplexed connection from the client.
    ///
    /// A multiplexed connection can be cloned, allowing requests to be be sent concurrently
    /// on the same underlying connection (tcp/unix socket).
    #[cfg(feature = "async-std-comp")]
    #[cfg_attr(docsrs, doc(cfg(feature = "async-std-comp")))]
    pub async fn get_multiplexed_async_std_connection(
        &self,
    ) -> RedisResult<crate::aio::MultiplexedConnection> {
        self.get_multiplexed_async_std_connection_with_timeouts(
            std::time::Duration::MAX,
            std::time::Duration::MAX,
        )
        .await
    }

    /// Returns an async multiplexed connection from the client and a future which must be polled
    /// to drive any requests submitted to it (see `get_multiplexed_tokio_connection`).
    ///
    /// A multiplexed connection can be cloned, allowing requests to be be sent concurrently
    /// on the same underlying connection (tcp/unix socket).
    /// The multiplexer will return a timeout error on any request that takes longer then `response_timeout`.
    #[cfg(feature = "tokio-comp")]
    #[cfg_attr(docsrs, doc(cfg(feature = "tokio-comp")))]
    pub async fn create_multiplexed_tokio_connection_with_response_timeout(
        &self,
        response_timeout: std::time::Duration,
    ) -> RedisResult<(
        crate::aio::MultiplexedConnection,
        impl std::future::Future<Output = ()>,
    )> {
        self.create_multiplexed_async_connection_inner::<crate::aio::tokio::Tokio>(
            response_timeout,
            None,
        )
        .await
        .map(|(conn, driver, _ip)| (conn, driver))
    }

    /// Returns an async multiplexed connection from the client and a future which must be polled
    /// to drive any requests submitted to it (see `get_multiplexed_tokio_connection`).
    ///
    /// A multiplexed connection can be cloned, allowing requests to be be sent concurrently
    /// on the same underlying connection (tcp/unix socket).
    #[cfg(feature = "tokio-comp")]
    #[cfg_attr(docsrs, doc(cfg(feature = "tokio-comp")))]
    pub async fn create_multiplexed_tokio_connection(
        &self,
    ) -> RedisResult<(
        crate::aio::MultiplexedConnection,
        impl std::future::Future<Output = ()>,
    )> {
        self.create_multiplexed_tokio_connection_with_response_timeout(std::time::Duration::MAX)
            .await
            .map(|conn_res| (conn_res.0, conn_res.1))
    }

    /// Returns an async multiplexed connection from the client and a future which must be polled
    /// to drive any requests submitted to it (see `get_multiplexed_tokio_connection`).
    ///
    /// A multiplexed connection can be cloned, allowing requests to be be sent concurrently
    /// on the same underlying connection (tcp/unix socket).
    /// The multiplexer will return a timeout error on any request that takes longer then [response_timeout].
    #[cfg(feature = "async-std-comp")]
    #[cfg_attr(docsrs, doc(cfg(feature = "async-std-comp")))]
    pub async fn create_multiplexed_async_std_connection_with_response_timeout(
        &self,
        response_timeout: std::time::Duration,
    ) -> RedisResult<(
        crate::aio::MultiplexedConnection,
        impl std::future::Future<Output = ()>,
    )> {
        self.create_multiplexed_async_connection_inner::<crate::aio::async_std::AsyncStd>(
            response_timeout,
            None,
        )
        .await
        .map(|(conn, driver, _ip)| (conn, driver))
    }

    /// Returns an async multiplexed connection from the client and a future which must be polled
    /// to drive any requests submitted to it (see `get_multiplexed_tokio_connection`).
    ///
    /// A multiplexed connection can be cloned, allowing requests to be be sent concurrently
    /// on the same underlying connection (tcp/unix socket).
    #[cfg(feature = "async-std-comp")]
    #[cfg_attr(docsrs, doc(cfg(feature = "async-std-comp")))]
    pub async fn create_multiplexed_async_std_connection(
        &self,
    ) -> RedisResult<(
        crate::aio::MultiplexedConnection,
        impl std::future::Future<Output = ()>,
    )> {
        self.create_multiplexed_async_std_connection_with_response_timeout(std::time::Duration::MAX)
            .await
    }

    /// Returns an async [`ConnectionManager`][connection-manager] from the client.
    ///
    /// The connection manager wraps a
    /// [`MultiplexedConnection`][multiplexed-connection]. If a command to that
    /// connection fails with a connection error, then a new connection is
    /// established in the background and the error is returned to the caller.
    ///
    /// This means that on connection loss at least one command will fail, but
    /// the connection will be re-established automatically if possible. Please
    /// refer to the [`ConnectionManager`][connection-manager] docs for
    /// detailed reconnecting behavior.
    ///
    /// A connection manager can be cloned, allowing requests to be be sent concurrently
    /// on the same underlying connection (tcp/unix socket).
    ///
    /// [connection-manager]: aio/struct.ConnectionManager.html
    /// [multiplexed-connection]: aio/struct.MultiplexedConnection.html
    #[cfg(feature = "connection-manager")]
    #[cfg_attr(docsrs, doc(cfg(feature = "connection-manager")))]
    #[deprecated(note = "use get_connection_manager instead")]
    pub async fn get_tokio_connection_manager(&self) -> RedisResult<crate::aio::ConnectionManager> {
        crate::aio::ConnectionManager::new(self.clone()).await
    }

    /// Returns an async [`ConnectionManager`][connection-manager] from the client.
    ///
    /// The connection manager wraps a
    /// [`MultiplexedConnection`][multiplexed-connection]. If a command to that
    /// connection fails with a connection error, then a new connection is
    /// established in the background and the error is returned to the caller.
    ///
    /// This means that on connection loss at least one command will fail, but
    /// the connection will be re-established automatically if possible. Please
    /// refer to the [`ConnectionManager`][connection-manager] docs for
    /// detailed reconnecting behavior.
    ///
    /// A connection manager can be cloned, allowing requests to be be sent concurrently
    /// on the same underlying connection (tcp/unix socket).
    ///
    /// [connection-manager]: aio/struct.ConnectionManager.html
    /// [multiplexed-connection]: aio/struct.MultiplexedConnection.html
    #[cfg(feature = "connection-manager")]
    #[cfg_attr(docsrs, doc(cfg(feature = "connection-manager")))]
    pub async fn get_connection_manager(&self) -> RedisResult<crate::aio::ConnectionManager> {
        crate::aio::ConnectionManager::new(self.clone()).await
    }

    /// Returns an async [`ConnectionManager`][connection-manager] from the client.
    ///
    /// The connection manager wraps a
    /// [`MultiplexedConnection`][multiplexed-connection]. If a command to that
    /// connection fails with a connection error, then a new connection is
    /// established in the background and the error is returned to the caller.
    ///
    /// This means that on connection loss at least one command will fail, but
    /// the connection will be re-established automatically if possible. Please
    /// refer to the [`ConnectionManager`][connection-manager] docs for
    /// detailed reconnecting behavior.
    ///
    /// A connection manager can be cloned, allowing requests to be be sent concurrently
    /// on the same underlying connection (tcp/unix socket).
    ///
    /// [connection-manager]: aio/struct.ConnectionManager.html
    /// [multiplexed-connection]: aio/struct.MultiplexedConnection.html
    #[cfg(feature = "connection-manager")]
    #[cfg_attr(docsrs, doc(cfg(feature = "connection-manager")))]
    #[deprecated(note = "use get_connection_manager_with_backoff instead")]
    pub async fn get_tokio_connection_manager_with_backoff(
        &self,
        exponent_base: u64,
        factor: u64,
        number_of_retries: usize,
    ) -> RedisResult<crate::aio::ConnectionManager> {
        self.get_tokio_connection_manager_with_backoff_and_timeouts(
            exponent_base,
            factor,
            number_of_retries,
            std::time::Duration::MAX,
            std::time::Duration::MAX,
        )
        .await
    }

    /// Returns an async [`ConnectionManager`][connection-manager] from the client.
    ///
    /// The connection manager wraps a
    /// [`MultiplexedConnection`][multiplexed-connection]. If a command to that
    /// connection fails with a connection error, then a new connection is
    /// established in the background and the error is returned to the caller.
    ///
    /// This means that on connection loss at least one command will fail, but
    /// the connection will be re-established automatically if possible. Please
    /// refer to the [`ConnectionManager`][connection-manager] docs for
    /// detailed reconnecting behavior.
    ///
    /// A connection manager can be cloned, allowing requests to be be sent concurrently
    /// on the same underlying connection (tcp/unix socket).
    ///
    /// [connection-manager]: aio/struct.ConnectionManager.html
    /// [multiplexed-connection]: aio/struct.MultiplexedConnection.html
    #[cfg(feature = "connection-manager")]
    #[cfg_attr(docsrs, doc(cfg(feature = "connection-manager")))]
    pub async fn get_tokio_connection_manager_with_backoff_and_timeouts(
        &self,
        exponent_base: u64,
        factor: u64,
        number_of_retries: usize,
        response_timeout: std::time::Duration,
        connection_timeout: std::time::Duration,
    ) -> RedisResult<crate::aio::ConnectionManager> {
        crate::aio::ConnectionManager::new_with_backoff_and_timeouts(
            self.clone(),
            exponent_base,
            factor,
            number_of_retries,
            response_timeout,
            connection_timeout,
        )
        .await
    }

    /// Returns an async [`ConnectionManager`][connection-manager] from the client.
    ///
    /// The connection manager wraps a
    /// [`MultiplexedConnection`][multiplexed-connection]. If a command to that
    /// connection fails with a connection error, then a new connection is
    /// established in the background and the error is returned to the caller.
    ///
    /// This means that on connection loss at least one command will fail, but
    /// the connection will be re-established automatically if possible. Please
    /// refer to the [`ConnectionManager`][connection-manager] docs for
    /// detailed reconnecting behavior.
    ///
    /// A connection manager can be cloned, allowing requests to be be sent concurrently
    /// on the same underlying connection (tcp/unix socket).
    ///
    /// [connection-manager]: aio/struct.ConnectionManager.html
    /// [multiplexed-connection]: aio/struct.MultiplexedConnection.html
    #[cfg(feature = "connection-manager")]
    #[cfg_attr(docsrs, doc(cfg(feature = "connection-manager")))]
    pub async fn get_connection_manager_with_backoff(
        &self,
        exponent_base: u64,
        factor: u64,
        number_of_retries: usize,
    ) -> RedisResult<crate::aio::ConnectionManager> {
        crate::aio::ConnectionManager::new_with_backoff(
            self.clone(),
            exponent_base,
            factor,
            number_of_retries,
        )
        .await
    }

    pub(crate) async fn get_multiplexed_async_connection_inner<T>(
        &self,
        response_timeout: std::time::Duration,
        socket_addr: Option<SocketAddr>,
    ) -> RedisResult<(crate::aio::MultiplexedConnection, Option<IpAddr>)>
    where
        T: crate::aio::RedisRuntime,
    {
        let (connection, driver, ip) = self
            .create_multiplexed_async_connection_inner::<T>(response_timeout, socket_addr)
            .await?;
        T::spawn(driver);
        Ok((connection, ip))
    }

    async fn create_multiplexed_async_connection_inner<T>(
        &self,
        response_timeout: std::time::Duration,
        socket_addr: Option<SocketAddr>,
    ) -> RedisResult<(
        crate::aio::MultiplexedConnection,
        impl std::future::Future<Output = ()>,
        Option<IpAddr>,
    )>
    where
        T: crate::aio::RedisRuntime,
    {
        let (con, ip) = self.get_simple_async_connection::<T>(socket_addr).await?;
        crate::aio::MultiplexedConnection::new_with_response_timeout(
            &self.connection_info,
            con,
            response_timeout,
        )
        .await
        .map(|res| (res.0, res.1, ip))
    }

    async fn get_simple_async_connection<T>(
        &self,
        socket_addr: Option<SocketAddr>,
    ) -> RedisResult<(
        Pin<Box<dyn crate::aio::AsyncStream + Send + Sync>>,
        Option<IpAddr>,
    )>
    where
        T: crate::aio::RedisRuntime,
    {
        let (conn, ip) =
            crate::aio::connect_simple::<T>(&self.connection_info, socket_addr).await?;
        Ok((conn.boxed(), ip))
    }

    #[cfg(feature = "connection-manager")]
    pub(crate) fn connection_info(&self) -> &ConnectionInfo {
        &self.connection_info
    }

    /// Constructs a new `Client` with parameters necessary to create a TLS connection.
    ///
    /// - `conn_info` - URL using the `rediss://` scheme.
    /// - `tls_certs` - `TlsCertificates` structure containing:
    /// -- `client_tls` - Optional `ClientTlsConfig` containing byte streams for
    /// --- `client_cert` - client's byte stream containing client certificate in PEM format
    /// --- `client_key` - client's byte stream containing private key in PEM format
    /// -- `root_cert` - Optional byte stream yielding PEM formatted file for root certificates.
    ///
    /// If `ClientTlsConfig` ( cert+key pair ) is not provided, then client-side authentication is not enabled.
    /// If `root_cert` is not provided, then system root certificates are used instead.
    ///
    /// # Examples
    ///
    /// ```no_run
    /// use std::{fs::File, io::{BufReader, Read}};
    ///
    /// use redis::{Client, AsyncCommands as _, TlsCertificates, ClientTlsConfig};
    ///
    /// async fn do_redis_code(
    ///     url: &str,
    ///     root_cert_file: &str,
    ///     cert_file: &str,
    ///     key_file: &str
    /// ) -> redis::RedisResult<()> {
    ///     let root_cert_file = File::open(root_cert_file).expect("cannot open private cert file");
    ///     let mut root_cert_vec = Vec::new();
    ///     BufReader::new(root_cert_file)
    ///         .read_to_end(&mut root_cert_vec)
    ///         .expect("Unable to read ROOT cert file");
    ///
    ///     let cert_file = File::open(cert_file).expect("cannot open private cert file");
    ///     let mut client_cert_vec = Vec::new();
    ///     BufReader::new(cert_file)
    ///         .read_to_end(&mut client_cert_vec)
    ///         .expect("Unable to read client cert file");
    ///
    ///     let key_file = File::open(key_file).expect("cannot open private key file");
    ///     let mut client_key_vec = Vec::new();
    ///     BufReader::new(key_file)
    ///         .read_to_end(&mut client_key_vec)
    ///         .expect("Unable to read client key file");
    ///
    ///     let client = Client::build_with_tls(
    ///         url,
    ///         TlsCertificates {
    ///             client_tls: Some(ClientTlsConfig{
    ///                 client_cert: client_cert_vec,
    ///                 client_key: client_key_vec,
    ///             }),
    ///             root_cert: Some(root_cert_vec),
    ///         }
    ///     )
    ///     .expect("Unable to build client");
    ///
    ///     let connection_info = client.get_connection_info();
    ///
    ///     println!(">>> connection info: {connection_info:?}");
    ///
    ///     let mut con = client.get_async_connection().await?;
    ///
    ///     con.set("key1", b"foo").await?;
    ///
    ///     redis::cmd("SET")
    ///         .arg(&["key2", "bar"])
    ///         .query_async(&mut con)
    ///         .await?;
    ///
    ///     let result = redis::cmd("MGET")
    ///         .arg(&["key1", "key2"])
    ///         .query_async(&mut con)
    ///         .await;
    ///     assert_eq!(result, Ok(("foo".to_string(), b"bar".to_vec())));
    ///     println!("Result from MGET: {result:?}");
    ///
    ///     Ok(())
    /// }
    /// ```
    #[cfg(feature = "tls-rustls")]
    pub fn build_with_tls<C: IntoConnectionInfo>(
        conn_info: C,
        tls_certs: TlsCertificates,
    ) -> RedisResult<Client> {
        let connection_info = conn_info.into_connection_info()?;

        inner_build_with_tls(connection_info, tls_certs)
    }

    /// Returns an async receiver for pub-sub messages.
    #[cfg(any(feature = "tokio-comp", feature = "async-std-comp"))]
    // TODO - do we want to type-erase pubsub using a trait, to allow us to replace it with a different implementation later?
    pub async fn get_async_pubsub(&self) -> RedisResult<crate::aio::PubSub> {
        #[allow(deprecated)]
        self.get_async_connection()
            .await
            .map(|connection| connection.into_pubsub())
    }

    /// Returns an async receiver for monitor messages.
    #[cfg(any(feature = "tokio-comp", feature = "async-std-comp"))]
    // TODO - do we want to type-erase monitor using a trait, to allow us to replace it with a different implementation later?
    pub async fn get_async_monitor(&self) -> RedisResult<crate::aio::Monitor> {
        #[allow(deprecated)]
        self.get_async_connection()
            .await
            .map(|connection| connection.into_monitor())
    }
}

#[cfg(feature = "aio")]
use crate::aio::Runtime;

impl ConnectionLike for Client {
    fn req_packed_command(&mut self, cmd: &[u8]) -> RedisResult<Value> {
        self.get_connection()?.req_packed_command(cmd)
    }

    fn req_packed_commands(
        &mut self,
        cmd: &[u8],
        offset: usize,
        count: usize,
    ) -> RedisResult<Vec<Value>> {
        self.get_connection()?
            .req_packed_commands(cmd, offset, count)
    }

    fn get_db(&self) -> i64 {
        self.connection_info.redis.db
    }

    fn check_connection(&mut self) -> bool {
        if let Ok(mut conn) = self.get_connection() {
            conn.check_connection()
        } else {
            false
        }
    }

    fn is_open(&self) -> bool {
        if let Ok(conn) = self.get_connection() {
            conn.is_open()
        } else {
            false
        }
    }
}

#[cfg(test)]
mod test {
    use super::*;

    #[test]
    fn regression_293_parse_ipv6_with_interface() {
        assert!(Client::open(("fe80::cafe:beef%eno1", 6379)).is_ok());
    }
}<|MERGE_RESOLUTION|>--- conflicted
+++ resolved
@@ -5,15 +5,10 @@
     types::{RedisResult, Value},
 };
 #[cfg(feature = "aio")]
-<<<<<<< HEAD
-use futures_time::future::FutureExt;
-#[cfg(feature = "aio")]
 use std::net::IpAddr;
 #[cfg(feature = "aio")]
 use std::net::SocketAddr;
 #[cfg(feature = "aio")]
-=======
->>>>>>> 30d57307
 use std::pin::Pin;
 
 #[cfg(feature = "tls-rustls")]
@@ -164,36 +159,24 @@
     ) -> RedisResult<crate::aio::MultiplexedConnection> {
         let result = match Runtime::locate() {
             #[cfg(feature = "tokio-comp")]
-<<<<<<< HEAD
-            Runtime::Tokio => {
-                self.get_multiplexed_async_connection_inner::<crate::aio::tokio::Tokio>(
-                    response_timeout,
-                    None,
-=======
             rt @ Runtime::Tokio => {
                 rt.timeout(
                     connection_timeout,
                     self.get_multiplexed_async_connection_inner::<crate::aio::tokio::Tokio>(
                         response_timeout,
+                        None,
                     ),
->>>>>>> 30d57307
                 )
                 .await
             }
             #[cfg(feature = "async-std-comp")]
-<<<<<<< HEAD
-            Runtime::AsyncStd => {
-                self.get_multiplexed_async_connection_inner::<crate::aio::async_std::AsyncStd>(
-                    response_timeout,
-                    None,
-=======
             rt @ Runtime::AsyncStd => {
                 rt.timeout(
                     connection_timeout,
                     self.get_multiplexed_async_connection_inner::<crate::aio::async_std::AsyncStd>(
                         response_timeout,
+                        None,
                     ),
->>>>>>> 30d57307
                 )
                 .await
             }
@@ -248,31 +231,21 @@
         response_timeout: std::time::Duration,
         connection_timeout: std::time::Duration,
     ) -> RedisResult<crate::aio::MultiplexedConnection> {
-<<<<<<< HEAD
-        let connection_timeout: futures_time::time::Duration = connection_timeout.into();
-        self.get_multiplexed_async_connection_inner::<crate::aio::tokio::Tokio>(
-            response_timeout,
-            None,
-        )
-        .timeout(connection_timeout)
-        .await?
-        .map(|(conn, _ip)| conn)
-=======
         let result = Runtime::locate()
             .timeout(
                 connection_timeout,
                 self.get_multiplexed_async_connection_inner::<crate::aio::tokio::Tokio>(
                     response_timeout,
+                    None,
                 ),
             )
             .await;
 
         match result {
-            Ok(Ok(connection)) => Ok(connection),
+            Ok(Ok((connection, _ip))) => Ok(connection),
             Ok(Err(e)) => Err(e),
             Err(elapsed) => Err(elapsed.into()),
         }
->>>>>>> 30d57307
     }
 
     /// Returns an async multiplexed connection from the client.
@@ -302,31 +275,21 @@
         response_timeout: std::time::Duration,
         connection_timeout: std::time::Duration,
     ) -> RedisResult<crate::aio::MultiplexedConnection> {
-<<<<<<< HEAD
-        let connection_timeout: futures_time::time::Duration = connection_timeout.into();
-        self.get_multiplexed_async_connection_inner::<crate::aio::async_std::AsyncStd>(
-            response_timeout,
-            None,
-        )
-        .timeout(connection_timeout)
-        .await?
-        .map(|(conn, _ip)| conn)
-=======
         let result = Runtime::locate()
             .timeout(
                 connection_timeout,
                 self.get_multiplexed_async_connection_inner::<crate::aio::async_std::AsyncStd>(
                     response_timeout,
+                    None,
                 ),
             )
             .await;
 
         match result {
-            Ok(Ok(connection)) => Ok(connection),
+            Ok(Ok((connection, _ip))) => Ok(connection),
             Ok(Err(e)) => Err(e),
             Err(elapsed) => Err(elapsed.into()),
         }
->>>>>>> 30d57307
     }
 
     /// Returns an async multiplexed connection from the client.

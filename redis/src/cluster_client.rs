--- conflicted
+++ resolved
@@ -1,18 +1,9 @@
-use std::time::Duration;
-
-use rand::Rng;
-
 use crate::cluster_slotmap::ReadFromReplicaStrategy;
 use crate::connection::{ConnectionAddr, ConnectionInfo, IntoConnectionInfo};
-<<<<<<< HEAD
-use crate::types::{ErrorKind, RedisError, RedisResult};
-use crate::{cluster, cluster::TlsMode, ProtocolVersion};
-=======
 use crate::types::{ErrorKind, ProtocolVersion, RedisError, RedisResult};
 use crate::{cluster, cluster::TlsMode};
 use rand::Rng;
 use std::time::Duration;
->>>>>>> 30d57307
 
 #[cfg(feature = "tls-rustls")]
 use crate::tls::TlsConnParams;
@@ -43,7 +34,6 @@
     client_name: Option<String>,
     protocol: ProtocolVersion,
     response_timeout: Option<Duration>,
-    protocol: ProtocolVersion,
 }
 
 #[derive(Clone)]
@@ -101,7 +91,6 @@
     pub(crate) protocol: ProtocolVersion,
     pub(crate) connection_timeout: Duration,
     pub(crate) response_timeout: Duration,
-    pub(crate) protocol: ProtocolVersion,
 }
 
 impl ClusterParams {
@@ -128,7 +117,6 @@
             client_name: value.client_name,
             protocol: value.protocol,
             response_timeout: value.response_timeout.unwrap_or(Duration::MAX),
-            protocol: value.protocol,
         })
     }
 }
@@ -228,7 +216,6 @@
                     "Cannot use different username among initial nodes.",
                 )));
             }
-<<<<<<< HEAD
 
             if node.redis.client_name.is_some()
                 && node.redis.client_name != cluster_params.client_name
@@ -239,8 +226,6 @@
                 )));
             }
 
-=======
->>>>>>> 30d57307
             node.redis.protocol = cluster_params.protocol;
             nodes.push(node);
         }
@@ -365,12 +350,6 @@
     /// If enabled, the cluster will only wait the given time to each response from each node.
     pub fn response_timeout(mut self, response_timeout: Duration) -> ClusterClientBuilder {
         self.builder_params.response_timeout = Some(response_timeout);
-        self
-    }
-
-    /// Sets the protocol with which the client should communicate with the server.
-    pub fn use_protocol(mut self, protocol: ProtocolVersion) -> ClusterClientBuilder {
-        self.builder_params.protocol = protocol;
         self
     }
 

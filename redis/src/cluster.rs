--- conflicted
+++ resolved
@@ -227,11 +227,7 @@
     ) -> RedisResult<Self> {
         let connection = Self {
             connections: RefCell::new(HashMap::new()),
-<<<<<<< HEAD
             slots: RefCell::new(SlotMap::new(vec![], cluster_params.read_from_replicas)),
-=======
-            slots: RefCell::new(SlotMap::new(cluster_params.read_from_replicas)),
->>>>>>> 30d57307
             auto_reconnect: RefCell::new(true),
             cluster_params,
             read_timeout: RefCell::new(None),
@@ -384,7 +380,6 @@
         )));
         for (addr, conn) in samples {
             let value = conn.req_command(&slot_cmd())?;
-<<<<<<< HEAD
             let addr = addr.split(':').next().ok_or(RedisError::from((
                 ErrorKind::ClientError,
                 "can't parse node address",
@@ -397,14 +392,6 @@
                     break;
                 }
                 Err(err) => result = Err(err),
-=======
-            if let Ok(slots_data) = parse_slots(value, self.cluster_params.tls) {
-                new_slots = Some(SlotMap::from_slots(
-                    slots_data,
-                    self.cluster_params.read_from_replicas,
-                ));
-                break;
->>>>>>> 30d57307
             }
         }
         result
@@ -502,11 +489,7 @@
         Ok(result)
     }
 
-<<<<<<< HEAD
-    fn exectue_on_all<'a>(
-=======
     fn execute_on_all<'a>(
->>>>>>> 30d57307
         &'a self,
         input: Input,
         addresses: HashSet<&'a str>,
@@ -535,43 +518,25 @@
             .collect()
     }
 
-<<<<<<< HEAD
-    fn exectue_on_all_nodes<'a>(
-=======
     fn execute_on_all_nodes<'a>(
->>>>>>> 30d57307
         &'a self,
         input: Input,
         slots: &'a mut SlotMap,
         connections: &'a mut HashMap<String, C>,
     ) -> Vec<RedisResult<(&'a str, Value)>> {
-<<<<<<< HEAD
-        self.exectue_on_all(input, slots.addresses_for_all_nodes(), connections)
-    }
-
-    fn exectue_on_all_primaries<'a>(
-=======
         self.execute_on_all(input, slots.addresses_for_all_nodes(), connections)
     }
 
     fn execute_on_all_primaries<'a>(
->>>>>>> 30d57307
         &'a self,
         input: Input,
         slots: &'a mut SlotMap,
         connections: &'a mut HashMap<String, C>,
     ) -> Vec<RedisResult<(&'a str, Value)>> {
-<<<<<<< HEAD
-        self.exectue_on_all(input, slots.addresses_for_all_primaries(), connections)
-    }
-
-    fn exectue_multi_slot<'a, 'b>(
-=======
         self.execute_on_all(input, slots.addresses_for_all_primaries(), connections)
     }
 
     fn execute_multi_slot<'a, 'b>(
->>>>>>> 30d57307
         &'a self,
         input: Input,
         slots: &'a mut SlotMap,
@@ -588,10 +553,6 @@
                 let addr = addr.ok_or(RedisError::from((
                     ErrorKind::IoError,
                     "Couldn't find connection",
-<<<<<<< HEAD
-                    format!("For route {:?}", routes.get(index)),
-=======
->>>>>>> 30d57307
                 )))?;
                 let connection = self.get_connection_by_addr(connections, addr)?;
                 let (_, indices) = routes.get(index).unwrap();
@@ -613,15 +574,6 @@
 
         let results = match &routing {
             MultipleNodeRoutingInfo::MultiSlot(routes) => {
-<<<<<<< HEAD
-                self.exectue_multi_slot(input, &mut slots, &mut connections, routes)
-            }
-            MultipleNodeRoutingInfo::AllMasters => {
-                self.exectue_on_all_primaries(input, &mut slots, &mut connections)
-            }
-            MultipleNodeRoutingInfo::AllNodes => {
-                self.exectue_on_all_nodes(input, &mut slots, &mut connections)
-=======
                 self.execute_multi_slot(input, &mut slots, &mut connections, routes)
             }
             MultipleNodeRoutingInfo::AllMasters => {
@@ -629,7 +581,6 @@
             }
             MultipleNodeRoutingInfo::AllNodes => {
                 self.execute_on_all_nodes(input, &mut slots, &mut connections)
->>>>>>> 30d57307
             }
         };
 
@@ -702,19 +653,10 @@
                 let results = results
                     .into_iter()
                     .map(|result| {
-<<<<<<< HEAD
                         result.map(|(addr, val)| (Value::BulkString(addr.as_bytes().to_vec()), val))
                     })
                     .collect::<RedisResult<Vec<_>>>()?;
                 Ok(Value::Map(results))
-=======
-                        result.map(|(addr, val)| {
-                            Value::Array(vec![Value::BulkString(addr.as_bytes().to_vec()), val])
-                        })
-                    })
-                    .collect::<RedisResult<Vec<_>>>()?;
-                Ok(Value::Array(results))
->>>>>>> 30d57307
             }
         }
     }
@@ -799,12 +741,8 @@
                                 .redirect_node()
                                 .map(|(node, _slot)| Redirect::Moved(node.to_string()));
                         }
-<<<<<<< HEAD
                         crate::types::RetryMethod::WaitAndRetryOnPrimaryRedirectOnReplica
                         | crate::types::RetryMethod::WaitAndRetry => {
-=======
-                        crate::types::RetryMethod::WaitAndRetry => {
->>>>>>> 30d57307
                             // Sleep and retry.
                             let sleep_time = self
                                 .cluster_params
@@ -1007,76 +945,6 @@
     (addr, con)
 }
 
-<<<<<<< HEAD
-=======
-// Parse slot data from raw redis value.
-pub(crate) fn parse_slots(raw_slot_resp: Value, tls: Option<TlsMode>) -> RedisResult<Vec<Slot>> {
-    // Parse response.
-    let mut result = Vec::with_capacity(2);
-
-    if let Value::Array(items) = raw_slot_resp {
-        let mut iter = items.into_iter();
-        while let Some(Value::Array(item)) = iter.next() {
-            if item.len() < 3 {
-                continue;
-            }
-
-            let start = if let Value::Int(start) = item[0] {
-                start as u16
-            } else {
-                continue;
-            };
-
-            let end = if let Value::Int(end) = item[1] {
-                end as u16
-            } else {
-                continue;
-            };
-
-            let mut nodes: Vec<String> = item
-                .into_iter()
-                .skip(2)
-                .filter_map(|node| {
-                    if let Value::Array(node) = node {
-                        if node.len() < 2 {
-                            return None;
-                        }
-
-                        let ip = if let Value::BulkString(ref ip) = node[0] {
-                            String::from_utf8_lossy(ip)
-                        } else {
-                            return None;
-                        };
-                        if ip.is_empty() {
-                            return None;
-                        }
-
-                        let port = if let Value::Int(port) = node[1] {
-                            port as u16
-                        } else {
-                            return None;
-                        };
-                        // This is only "stringifying" IP addresses, so `TLS parameters` are not required
-                        Some(get_connection_addr(ip.into_owned(), port, tls, None).to_string())
-                    } else {
-                        None
-                    }
-                })
-                .collect();
-
-            if nodes.is_empty() {
-                continue;
-            }
-
-            let replicas = nodes.split_off(1);
-            result.push(Slot::new(start, end, nodes.pop().unwrap(), replicas));
-        }
-    }
-
-    Ok(result)
-}
-
->>>>>>> 30d57307
 // The node string passed to this function will always be in the format host:port as it is either:
 // - Created by calling ConnectionAddr::to_string (unix connections are not supported in cluster mode)
 // - Returned from redis via the ASK/MOVED response
@@ -1105,10 +973,7 @@
         redis: RedisConnectionInfo {
             password: cluster_params.password,
             username: cluster_params.username,
-<<<<<<< HEAD
             client_name: cluster_params.client_name,
-=======
->>>>>>> 30d57307
             protocol: cluster_params.protocol,
             db: 0,
         },

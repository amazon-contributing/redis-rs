--- conflicted
+++ resolved
@@ -54,13 +54,10 @@
     Cmd, ConnectionInfo, ErrorKind, IntoConnectionInfo, RedisError, RedisFuture, RedisResult,
     Value,
 };
-<<<<<<< HEAD
 use std::time::Duration;
-=======
 
 #[cfg(not(feature = "tls-rustls"))]
 use crate::connection::TlsConnParams;
->>>>>>> 37ba5614
 
 #[cfg(all(not(feature = "tokio-comp"), feature = "async-std-comp"))]
 use crate::aio::{async_std::AsyncStd, RedisRuntime};
@@ -203,10 +200,7 @@
     conn_lock: RwLock<ConnectionsContainer<C>>,
     cluster_params: ClusterParams,
     pending_requests: Mutex<Vec<PendingRequest<Response, C>>>,
-<<<<<<< HEAD
     slot_refresh_in_progress: AtomicBool,
-=======
->>>>>>> 37ba5614
 }
 
 type Core<C> = Arc<InnerCore<C>>;
@@ -508,14 +502,9 @@
     async fn new(
         initial_nodes: &[ConnectionInfo],
         cluster_params: ClusterParams,
-<<<<<<< HEAD
     ) -> RedisResult<Disposable<Self>> {
         let connections = Self::create_initial_connections(initial_nodes, &cluster_params).await?;
         let topology_checks_interval = cluster_params.topology_checks_interval;
-=======
-    ) -> RedisResult<Self> {
-        let connections = Self::create_initial_connections(initial_nodes, &cluster_params).await?;
->>>>>>> 37ba5614
         let inner = Arc::new(InnerCore {
             conn_lock: RwLock::new(ConnectionsContainer::new(
                 Default::default(),
@@ -525,10 +514,7 @@
             )),
             cluster_params,
             pending_requests: Mutex::new(Vec::new()),
-<<<<<<< HEAD
             slot_refresh_in_progress: AtomicBool::new(false),
-=======
->>>>>>> 37ba5614
         });
         let shutdown_flag = Arc::new(AtomicBool::new(false));
         let connection = ClusterConnInner {
@@ -602,7 +588,6 @@
         let initial_nodes: Vec<(String, Option<SocketAddr>)> =
             Self::try_to_expand_initial_nodes(initial_nodes).await;
         let connections = stream::iter(initial_nodes.iter().cloned())
-<<<<<<< HEAD
             .map(|(node_addr, socket_addr)| {
                 let params: ClusterParams = params.clone();
                 async move {
@@ -618,20 +603,6 @@
                             ClusterNode::new(async { conn }.boxed().shared(), ip),
                         )
                     })
-=======
-            .map(|info| {
-                let params = params.clone();
-                async move {
-                    let addr = info.addr.to_string();
-                    let result = connect_and_check(&addr, params).await;
-                    match result {
-                        Ok(conn) => Some((addr, async { conn }.boxed().shared())),
-                        Err(e) => {
-                            trace!("Failed to connect to initial node: {:?}", e);
-                            None
-                        }
-                    }
->>>>>>> 37ba5614
                 }
             })
             .buffer_unordered(initial_nodes.len())
@@ -658,37 +629,8 @@
                 connections.1.unwrap_or("".to_string()),
             )));
         }
-<<<<<<< HEAD
         info!("Connected to initial nodes:\n{}", connections.0);
         Ok(connections.0)
-=======
-        Ok(connections)
-    }
-
-    fn refresh_connections(&mut self, addrs: Vec<String>) -> impl Future<Output = ()> {
-        let inner = self.inner.clone();
-        async move {
-            let mut write_guard = inner.conn_lock.write().await;
-            let mut connections = stream::iter(addrs)
-                .fold(
-                    mem::take(&mut write_guard.0),
-                    |mut connections, addr| async {
-                        let conn = Self::get_or_create_conn(
-                            &addr,
-                            connections.remove(&addr),
-                            &inner.cluster_params,
-                        )
-                        .await;
-                        if let Ok(conn) = conn {
-                            connections.insert(addr, async { conn }.boxed().shared());
-                        }
-                        connections
-                    },
-                )
-                .await;
-            write_guard.0 = mem::take(&mut connections);
-        }
->>>>>>> 37ba5614
     }
 
     fn refresh_connections(
@@ -702,7 +644,6 @@
             let cluster_params = &inner.cluster_params;
             stream::iter(identifiers.into_iter())
                 .fold(
-<<<<<<< HEAD
                     &mut *connections_container,
                     |connections_container, identifier| async move {
                         let addr_option = connections_container.address_for_identifier(&identifier);
@@ -716,14 +657,6 @@
                                     ClusterNode::new(async { conn }.boxed().shared(), ip),
                                 );
                             }
-=======
-                    HashMap::with_capacity(nodes_len),
-                    |mut connections, (addr, connection)| async {
-                        let conn =
-                            Self::get_or_create_conn(addr, connection, &inner.cluster_params).await;
-                        if let Ok(conn) = conn {
-                            connections.insert(addr.to_string(), async { conn }.boxed().shared());
->>>>>>> 37ba5614
                         }
                         connections_container
                     },
@@ -1202,7 +1135,6 @@
         };
         drop(read_guard);
 
-<<<<<<< HEAD
         let addr_conn_option = match conn_check {
             ConnectionCheck::Found((identifier, connection)) => {
                 Some((identifier, connection.await))
@@ -1226,15 +1158,6 @@
                 }
             }
             ConnectionCheck::Nothing => None,
-=======
-        let addr_conn_option = match conn {
-            Some((addr, Some(conn))) => Some((addr, conn.await)),
-            Some((addr, None)) => connect_and_check(&addr, core.cluster_params.clone())
-                .await
-                .ok()
-                .map(|conn| (addr, conn)),
-            None => None,
->>>>>>> 37ba5614
         };
 
         let (identifier, mut conn) = match addr_conn_option {
@@ -1406,7 +1329,6 @@
         addr: &str,
         node: Option<AsyncClusterNode<C>>,
         params: &ClusterParams,
-<<<<<<< HEAD
     ) -> RedisResult<(C, Option<IpAddr>)> {
         if let Some(node) = node {
             let mut conn = node.connection.await;
@@ -1421,17 +1343,6 @@
             }
         } else {
             connect_and_check(addr, params.clone(), None).await
-=======
-    ) -> RedisResult<C> {
-        if let Some(conn) = conn_option {
-            let mut conn = conn.await;
-            match check_connection(&mut conn).await {
-                Ok(_) => Ok(conn),
-                Err(_) => connect_and_check(addr, params.clone()).await,
-            }
-        } else {
-            connect_and_check(addr, params.clone()).await
->>>>>>> 37ba5614
         }
     }
 }
@@ -1647,7 +1558,6 @@
     }
 }
 
-<<<<<<< HEAD
 async fn connect_and_check<C>(
     node: &str,
     params: ClusterParams,
@@ -1664,16 +1574,6 @@
         .timeout(connection_timeout)
         .await??;
     check_connection(&mut conn, connection_timeout).await?;
-=======
-async fn connect_and_check<C>(node: &str, params: ClusterParams) -> RedisResult<C>
-where
-    C: ConnectionLike + Connect + Send + 'static,
-{
-    let read_from_replicas = params.read_from_replicas;
-    let info = get_connection_info(node, params)?;
-    let mut conn = C::connect(info).await?;
-    check_connection(&mut conn).await?;
->>>>>>> 37ba5614
     if read_from_replicas {
         // If READONLY is sent to primary nodes, it will have no effect
         crate::cmd("READONLY").query_async(&mut conn).await?;

use std::vec::IntoIter;
use std::{
    io::{self, Read},
    str,
};

use crate::types::{
<<<<<<< HEAD
    make_extension_error, ErrorKind, PushKind, RedisError, RedisResult, Value, VerbatimFormat,
=======
    ErrorKind, InternalValue, PushKind, RedisError, RedisResult, ServerError, ServerErrorKind,
    Value, VerbatimFormat,
>>>>>>> 30d57307
};

use combine::{
    any,
    error::StreamError,
    opaque,
    parser::{
        byte::{crlf, take_until_bytes},
        combinator::{any_send_sync_partial_state, AnySendSyncPartialState},
        range::{recognize, take},
    },
    stream::{PointerOffset, RangeStream, StreamErrorFor},
    ParseError, Parser as _,
};
use num_bigint::BigInt;

const MAX_RECURSE_DEPTH: usize = 100;

fn err_parser(line: &str) -> ServerError {
    let mut pieces = line.splitn(2, ' ');
    let kind = match pieces.next().unwrap() {
        "ERR" => ServerErrorKind::ResponseError,
        "EXECABORT" => ServerErrorKind::ExecAbortError,
        "LOADING" => ServerErrorKind::BusyLoadingError,
        "NOSCRIPT" => ServerErrorKind::NoScriptError,
        "MOVED" => ServerErrorKind::Moved,
        "ASK" => ServerErrorKind::Ask,
        "TRYAGAIN" => ServerErrorKind::TryAgain,
        "CLUSTERDOWN" => ServerErrorKind::ClusterDown,
        "CROSSSLOT" => ServerErrorKind::CrossSlot,
        "MASTERDOWN" => ServerErrorKind::MasterDown,
        "READONLY" => ServerErrorKind::ReadOnly,
        "NOTBUSY" => ServerErrorKind::NotBusy,
        code => {
            return ServerError::ExtensionError {
                code: code.to_string(),
                detail: pieces.next().map(|str| str.to_string()),
            }
        }
    };
    let detail = pieces.next().map(|str| str.to_string());
    ServerError::KnownError { kind, detail }
}

pub fn get_push_kind(kind: String) -> PushKind {
    match kind.as_str() {
        "invalidate" => PushKind::Invalidate,
        "message" => PushKind::Message,
        "pmessage" => PushKind::PMessage,
        "smessage" => PushKind::SMessage,
        "unsubscribe" => PushKind::Unsubscribe,
        "punsubscribe" => PushKind::PUnsubscribe,
        "sunsubscribe" => PushKind::SUnsubscribe,
        "subscribe" => PushKind::Subscribe,
        "psubscribe" => PushKind::PSubscribe,
        "ssubscribe" => PushKind::SSubscribe,
        _ => PushKind::Other(kind),
    }
}

<<<<<<< HEAD
const MAX_RECURSE_DEPTH: usize = 100;

fn err_parser(line: &str) -> RedisError {
    let desc = "An error was signalled by the server";
    let mut pieces = line.splitn(2, ' ');
    let kind = match pieces.next().unwrap() {
        "ERR" => ErrorKind::ResponseError,
        "EXECABORT" => ErrorKind::ExecAbortError,
        "LOADING" => ErrorKind::BusyLoadingError,
        "NOSCRIPT" => ErrorKind::NoScriptError,
        "MOVED" => ErrorKind::Moved,
        "ASK" => ErrorKind::Ask,
        "TRYAGAIN" => ErrorKind::TryAgain,
        "CLUSTERDOWN" => ErrorKind::ClusterDown,
        "CROSSSLOT" => ErrorKind::CrossSlot,
        "MASTERDOWN" => ErrorKind::MasterDown,
        "READONLY" => ErrorKind::ReadOnly,
        "NOTBUSY" => ErrorKind::NotBusy,
        code => return make_extension_error(code, pieces.next()),
    };
    match pieces.next() {
        Some(detail) => RedisError::from((kind, desc, detail.to_string())),
        None => RedisError::from((kind, desc)),
    }
}

pub fn get_push_kind(kind: String) -> PushKind {
    match kind.as_str() {
        "invalidate" => PushKind::Invalidate,
        "message" => PushKind::Message,
        "pmessage" => PushKind::PMessage,
        "smessage" => PushKind::SMessage,
        "unsubscribe" => PushKind::Unsubscribe,
        "punsubscribe" => PushKind::PUnsubscribe,
        "sunsubscribe" => PushKind::SUnsubscribe,
        "subscribe" => PushKind::Subscribe,
        "psubscribe" => PushKind::PSubscribe,
        "ssubscribe" => PushKind::SSubscribe,
        _ => PushKind::Other(kind),
    }
}

=======
>>>>>>> 30d57307
fn value<'a, I>(
    count: Option<usize>,
) -> impl combine::Parser<I, Output = InternalValue, PartialState = AnySendSyncPartialState>
where
    I: RangeStream<Token = u8, Range = &'a [u8]>,
    I::Error: combine::ParseError<u8, &'a [u8], I::Position>,
{
    let count = count.unwrap_or(1);

    opaque!(any_send_sync_partial_state(
        any()
            .then_partial(move |&mut b| {
                if b == b'*' && count > MAX_RECURSE_DEPTH {
                    combine::unexpected_any("Maximum recursion depth exceeded").left()
                } else {
                    combine::value(b).right()
                }
            })
            .then_partial(move |&mut b| {
                let line = || {
                    recognize(take_until_bytes(&b"\r\n"[..]).with(take(2).map(|_| ()))).and_then(
                        |line: &[u8]| {
                            str::from_utf8(&line[..line.len() - 2])
                                .map_err(StreamErrorFor::<I>::other)
                        },
                    )
                };

                let simple_string = || {
                    line().map(|line| {
                        if line == "OK" {
                            InternalValue::Okay
                        } else {
<<<<<<< HEAD
                            Value::SimpleString(line.into())
=======
                            InternalValue::SimpleString(line.into())
>>>>>>> 30d57307
                        }
                    })
                };

                let int = || {
                    line().and_then(|line| {
                        line.trim().parse::<i64>().map_err(|_| {
                            StreamErrorFor::<I>::message_static_message(
                                "Expected integer, got garbage",
                            )
                        })
                    })
                };

                let bulk_string = || {
                    int().then_partial(move |size| {
                        if *size < 0 {
                            combine::produce(|| InternalValue::Nil).left()
                        } else {
                            take(*size as usize)
<<<<<<< HEAD
                                .map(|bs: &[u8]| Value::BulkString(bs.to_vec()))
=======
                                .map(|bs: &[u8]| InternalValue::BulkString(bs.to_vec()))
>>>>>>> 30d57307
                                .skip(crlf())
                                .right()
                        }
                    })
                };
                let blob = || {
                    int().then_partial(move |size| {
                        take(*size as usize)
                            .map(|bs: &[u8]| String::from_utf8_lossy(bs).to_string())
                            .skip(crlf())
                    })
                };

                let array = || {
                    int().then_partial(move |&mut length| {
                        if length < 0 {
                            combine::produce(|| InternalValue::Nil).left()
                        } else {
                            let length = length as usize;
                            combine::count_min_max(length, length, value(Some(count + 1)))
<<<<<<< HEAD
                                .map(|result: ResultExtend<_, _>| result.0.map(Value::Array))
=======
                                .map(InternalValue::Array)
>>>>>>> 30d57307
                                .right()
                        }
                    })
                };

                let error = || line().map(err_parser);
                let map = || {
                    int().then_partial(move |&mut kv_length| {
                        let length = kv_length as usize * 2;
                        combine::count_min_max(length, length, value(Some(count + 1))).map(
<<<<<<< HEAD
                            move |result: ResultExtend<Vec<Value>, _>| {
                                let mut it: IntoIter<Value> = result.0?.into_iter();
=======
                            move |result: Vec<InternalValue>| {
                                let mut it = result.into_iter();
>>>>>>> 30d57307
                                let mut x = vec![];
                                for _ in 0..kv_length {
                                    if let (Some(k), Some(v)) = (it.next(), it.next()) {
                                        x.push((k, v))
                                    }
                                }
<<<<<<< HEAD
                                Ok(Value::Map(x))
=======
                                InternalValue::Map(x)
>>>>>>> 30d57307
                            },
                        )
                    })
                };
                let attribute = || {
                    int().then_partial(move |&mut kv_length| {
                        // + 1 is for data!
                        let length = kv_length as usize * 2 + 1;
                        combine::count_min_max(length, length, value(Some(count + 1))).map(
<<<<<<< HEAD
                            move |result: ResultExtend<Vec<Value>, _>| {
                                let mut it: IntoIter<Value> = result.0?.into_iter();
=======
                            move |result: Vec<InternalValue>| {
                                let mut it = result.into_iter();
>>>>>>> 30d57307
                                let mut attributes = vec![];
                                for _ in 0..kv_length {
                                    if let (Some(k), Some(v)) = (it.next(), it.next()) {
                                        attributes.push((k, v))
                                    }
                                }
<<<<<<< HEAD
                                Ok(Value::Attribute {
                                    data: Box::new(it.next().unwrap()),
                                    attributes,
                                })
=======
                                InternalValue::Attribute {
                                    data: Box::new(it.next().unwrap()),
                                    attributes,
                                }
>>>>>>> 30d57307
                            },
                        )
                    })
                };
                let set = || {
                    int().then_partial(move |&mut length| {
<<<<<<< HEAD
                        let length = length as usize;
                        combine::count_min_max(length, length, value(Some(count + 1)))
                            .map(|result: ResultExtend<_, _>| result.0.map(Value::Set))
                    })
                };
                let push = || {
                    int().then_partial(move |&mut length| {
                        if length <= 0 {
                            combine::value(Value::Push {
                                kind: PushKind::Other("".to_string()),
                                data: vec![],
                            })
                            .map(Ok)
                            .left()
                        } else {
                            let length = length as usize;
                            combine::count_min_max(length, length, value(Some(count + 1)))
                                .map(|result: ResultExtend<Vec<Value>, _>| {
                                    let mut it: IntoIter<Value> = result.0?.into_iter();
                                    let first = it.next().unwrap_or(Value::Nil);
                                    if let Value::BulkString(kind) = first {
                                        Ok(Value::Push {
                                            kind: get_push_kind(String::from_utf8(kind)?),
                                            data: it.collect(),
                                        })
                                    } else if let Value::SimpleString(kind) = first {
                                        Ok(Value::Push {
                                            kind: get_push_kind(kind),
                                            data: it.collect(),
                                        })
                                    } else {
                                        Err(RedisError::from((
                                            ErrorKind::ParseError,
                                            "parse error",
                                        )))
                                    }
                                })
=======
                        if length < 0 {
                            combine::produce(|| InternalValue::Nil).left()
                        } else {
                            let length = length as usize;
                            combine::count_min_max(length, length, value(Some(count + 1)))
                                .map(InternalValue::Set)
>>>>>>> 30d57307
                                .right()
                        }
                    })
                };
<<<<<<< HEAD
                let null = || line().map(|_| Ok(Value::Nil));
                let double = || {
                    line().and_then(|line| match line.trim().parse::<f64>() {
                        Err(_) => Err(StreamErrorFor::<I>::message_static_message(
                            "Expected double, got garbage",
                        )),
                        Ok(value) => Ok(value),
=======
                let push = || {
                    int().then_partial(move |&mut length| {
                        if length <= 0 {
                            combine::produce(|| InternalValue::Push {
                                kind: PushKind::Other("".to_string()),
                                data: vec![],
                            })
                            .left()
                        } else {
                            let length = length as usize;
                            combine::count_min_max(length, length, value(Some(count + 1)))
                                .and_then(|result: Vec<InternalValue>| {
                                    let mut it = result.into_iter();
                                    let first = it.next().unwrap_or(InternalValue::Nil);
                                    if let InternalValue::BulkString(kind) = first {
                                        let push_kind = String::from_utf8(kind)
                                            .map_err(StreamErrorFor::<I>::other)?;
                                        Ok(InternalValue::Push {
                                            kind: get_push_kind(push_kind),
                                            data: it.collect(),
                                        })
                                    } else if let InternalValue::SimpleString(kind) = first {
                                        Ok(InternalValue::Push {
                                            kind: get_push_kind(kind),
                                            data: it.collect(),
                                        })
                                    } else {
                                        Err(StreamErrorFor::<I>::message_static_message(
                                            "parse error when decoding push",
                                        ))
                                    }
                                })
                                .right()
                        }
                    })
                };
                let null = || line().map(|_| InternalValue::Nil);
                let double = || {
                    line().and_then(|line| {
                        line.trim()
                            .parse::<f64>()
                            .map_err(StreamErrorFor::<I>::other)
>>>>>>> 30d57307
                    })
                };
                let boolean = || {
                    line().and_then(|line: &str| match line {
                        "t" => Ok(true),
                        "f" => Ok(false),
                        _ => Err(StreamErrorFor::<I>::message_static_message(
                            "Expected boolean, got garbage",
                        )),
                    })
                };
                let blob_error = || blob().map(|line| err_parser(&line));
                let verbatim = || {
<<<<<<< HEAD
                    blob().map(|line| {
=======
                    blob().and_then(|line| {
>>>>>>> 30d57307
                        if let Some((format, text)) = line.split_once(':') {
                            let format = match format {
                                "txt" => VerbatimFormat::Text,
                                "mkd" => VerbatimFormat::Markdown,
                                x => VerbatimFormat::Unknown(x.to_string()),
                            };
<<<<<<< HEAD
                            Ok(Value::VerbatimString {
=======
                            Ok(InternalValue::VerbatimString {
>>>>>>> 30d57307
                                format,
                                text: text.to_string(),
                            })
                        } else {
<<<<<<< HEAD
                            Err(RedisError::from((ErrorKind::ParseError, "parse error")))
=======
                            Err(StreamErrorFor::<I>::message_static_message(
                                "parse error when decoding verbatim string",
                            ))
>>>>>>> 30d57307
                        }
                    })
                };
                let big_number = || {
<<<<<<< HEAD
                    line().and_then(|line| match BigInt::parse_bytes(line.as_bytes(), 10) {
                        None => Err(StreamErrorFor::<I>::message_static_message(
                            "Expected bigint, got garbage",
                        )),
                        Some(value) => Ok(value),
                    })
                };
                combine::dispatch!(b;
                    b'+' => simple_string().map(Ok),
                    b':' => int().map(|i| Ok(Value::Int(i))),
                    b'$' => data().map(Ok),
=======
                    line().and_then(|line| {
                        BigInt::parse_bytes(line.as_bytes(), 10).ok_or_else(|| {
                            StreamErrorFor::<I>::message_static_message(
                                "Expected bigint, got garbage",
                            )
                        })
                    })
                };
                combine::dispatch!(b;
                    b'+' => simple_string(),
                    b':' => int().map(InternalValue::Int),
                    b'$' => bulk_string(),
>>>>>>> 30d57307
                    b'*' => array(),
                    b'%' => map(),
                    b'|' => attribute(),
                    b'~' => set(),
<<<<<<< HEAD
                    b'-' => error().map(Err),
                    b'_' => null(),
                    b',' => double().map(|i| Ok(Value::Double(i))),
                    b'#' => boolean().map(|b| Ok(Value::Boolean(b))),
                    b'!' => blob_error().map(Err),
                    b'=' => verbatim(),
                    b'(' => big_number().map(|i| Ok(Value::BigNumber(i))),
=======
                    b'-' => error().map(InternalValue::ServerError),
                    b'_' => null(),
                    b',' => double().map(InternalValue::Double),
                    b'#' => boolean().map(InternalValue::Boolean),
                    b'!' => blob_error().map(InternalValue::ServerError),
                    b'=' => verbatim(),
                    b'(' => big_number().map(InternalValue::BigNumber),
>>>>>>> 30d57307
                    b'>' => push(),
                    b => combine::unexpected_any(combine::error::Token(b))
                )
            })
    ))
}

#[cfg(feature = "aio")]
mod aio_support {
    use super::*;

    use bytes::{Buf, BytesMut};
    use tokio::io::AsyncRead;
    use tokio_util::codec::{Decoder, Encoder};

    #[derive(Default)]
    pub struct ValueCodec {
        state: AnySendSyncPartialState,
    }

    impl ValueCodec {
        fn decode_stream(
            &mut self,
            bytes: &mut BytesMut,
            eof: bool,
        ) -> RedisResult<Option<RedisResult<Value>>> {
            let (opt, removed_len) = {
                let buffer = &bytes[..];
                let mut stream =
                    combine::easy::Stream(combine::stream::MaybePartialStream(buffer, !eof));
                match combine::stream::decode_tokio(value(None), &mut stream, &mut self.state) {
                    Ok(x) => x,
                    Err(err) => {
                        let err = err
                            .map_position(|pos| pos.translate_position(buffer))
                            .map_range(|range| format!("{range:?}"))
                            .to_string();
                        return Err(RedisError::from((
                            ErrorKind::ParseError,
                            "parse error",
                            err,
                        )));
                    }
                }
            };

            bytes.advance(removed_len);
            match opt {
                Some(result) => Ok(Some(result.try_into())),
                None => Ok(None),
            }
        }
    }

    impl Encoder<Vec<u8>> for ValueCodec {
        type Error = RedisError;
        fn encode(&mut self, item: Vec<u8>, dst: &mut BytesMut) -> Result<(), Self::Error> {
            dst.extend_from_slice(item.as_ref());
            Ok(())
        }
    }

    impl Decoder for ValueCodec {
        type Item = RedisResult<Value>;
        type Error = RedisError;

        fn decode(&mut self, bytes: &mut BytesMut) -> Result<Option<Self::Item>, Self::Error> {
            self.decode_stream(bytes, false)
        }

        fn decode_eof(&mut self, bytes: &mut BytesMut) -> Result<Option<Self::Item>, Self::Error> {
            self.decode_stream(bytes, true)
        }
    }

    /// Parses a redis value asynchronously.
    pub async fn parse_redis_value_async<R>(
        decoder: &mut combine::stream::Decoder<AnySendSyncPartialState, PointerOffset<[u8]>>,
        read: &mut R,
    ) -> RedisResult<Value>
    where
        R: AsyncRead + std::marker::Unpin,
    {
        let result = combine::decode_tokio!(*decoder, *read, value(None), |input, _| {
            combine::stream::easy::Stream::from(input)
        });
        match result {
            Err(err) => Err(match err {
                combine::stream::decoder::Error::Io { error, .. } => error.into(),
                combine::stream::decoder::Error::Parse(err) => {
                    if err.is_unexpected_end_of_input() {
                        RedisError::from(io::Error::from(io::ErrorKind::UnexpectedEof))
                    } else {
                        let err = err
                            .map_range(|range| format!("{range:?}"))
                            .map_position(|pos| pos.translate_position(decoder.buffer()))
                            .to_string();
                        RedisError::from((ErrorKind::ParseError, "parse error", err))
                    }
                }
            }),
            Ok(result) => result.try_into(),
        }
    }
}

#[cfg(feature = "aio")]
#[cfg_attr(docsrs, doc(cfg(feature = "aio")))]
pub use self::aio_support::*;

/// The internal redis response parser.
pub struct Parser {
    decoder: combine::stream::decoder::Decoder<AnySendSyncPartialState, PointerOffset<[u8]>>,
}

impl Default for Parser {
    fn default() -> Self {
        Parser::new()
    }
}

/// The parser can be used to parse redis responses into values.  Generally
/// you normally do not use this directly as it's already done for you by
/// the client but in some more complex situations it might be useful to be
/// able to parse the redis responses.
impl Parser {
    /// Creates a new parser that parses the data behind the reader.  More
    /// than one value can be behind the reader in which case the parser can
    /// be invoked multiple times.  In other words: the stream does not have
    /// to be terminated.
    pub fn new() -> Parser {
        Parser {
            decoder: combine::stream::decoder::Decoder::new(),
        }
    }

    // public api

    /// Parses synchronously into a single value from the reader.
    pub fn parse_value<T: Read>(&mut self, mut reader: T) -> RedisResult<Value> {
        let mut decoder = &mut self.decoder;
        let result = combine::decode!(decoder, reader, value(None), |input, _| {
            combine::stream::easy::Stream::from(input)
        });
        match result {
            Err(err) => Err(match err {
                combine::stream::decoder::Error::Io { error, .. } => error.into(),
                combine::stream::decoder::Error::Parse(err) => {
                    if err.is_unexpected_end_of_input() {
                        RedisError::from(io::Error::from(io::ErrorKind::UnexpectedEof))
                    } else {
                        let err = err
                            .map_range(|range| format!("{range:?}"))
                            .map_position(|pos| pos.translate_position(decoder.buffer()))
                            .to_string();
                        RedisError::from((ErrorKind::ParseError, "parse error", err))
                    }
                }
            }),
            Ok(result) => result.try_into(),
        }
    }
}

/// Parses bytes into a redis value.
///
/// This is the most straightforward way to parse something into a low
/// level redis value instead of having to use a whole parser.
pub fn parse_redis_value(bytes: &[u8]) -> RedisResult<Value> {
    let mut parser = Parser::new();
    parser.parse_value(bytes)
}

#[cfg(test)]
mod tests {
<<<<<<< HEAD
=======
    use crate::types::make_extension_error;

>>>>>>> 30d57307
    use super::*;

    #[cfg(feature = "aio")]
    #[test]
    fn decode_eof_returns_none_at_eof() {
        use tokio_util::codec::Decoder;
        let mut codec = ValueCodec::default();

        let mut bytes = bytes::BytesMut::from(&b"+GET 123\r\n"[..]);
        assert_eq!(
            codec.decode_eof(&mut bytes),
            Ok(Some(Ok(parse_redis_value(b"+GET 123\r\n").unwrap())))
        );
        assert_eq!(codec.decode_eof(&mut bytes), Ok(None));
        assert_eq!(codec.decode_eof(&mut bytes), Ok(None));
    }

    #[cfg(feature = "aio")]
    #[test]
    fn decode_eof_returns_error_inside_array_and_can_parse_more_inputs() {
        use tokio_util::codec::Decoder;
        let mut codec = ValueCodec::default();

        let mut bytes =
            bytes::BytesMut::from(b"*3\r\n+OK\r\n-LOADING server is loading\r\n+OK\r\n".as_slice());
        let result = codec.decode_eof(&mut bytes).unwrap().unwrap();

        assert_eq!(
            result,
            Err(RedisError::from((
                ErrorKind::BusyLoadingError,
                "An error was signalled by the server",
                "server is loading".to_string()
            )))
        );

        let mut bytes = bytes::BytesMut::from(b"+OK\r\n".as_slice());
        let result = codec.decode_eof(&mut bytes).unwrap().unwrap();

        assert_eq!(result, Ok(Value::Okay));
    }

    #[test]
    fn parse_nested_error_and_handle_more_inputs() {
        // from https://redis.io/docs/interact/transactions/ -
        // "EXEC returned two-element bulk string reply where one is an OK code and the other an error reply. It's up to the client library to find a sensible way to provide the error to the user."

        let bytes = b"*3\r\n+OK\r\n-LOADING server is loading\r\n+OK\r\n";
        let result = parse_redis_value(bytes);

        assert_eq!(
            result,
            Err(RedisError::from((
                ErrorKind::BusyLoadingError,
                "An error was signalled by the server",
                "server is loading".to_string()
            )))
        );

        let result = parse_redis_value(b"+OK\r\n").unwrap();

        assert_eq!(result, Value::Okay);
    }

    #[test]
    fn decode_resp3_double() {
        let val = parse_redis_value(b",1.23\r\n").unwrap();
        assert_eq!(val, Value::Double(1.23));
        let val = parse_redis_value(b",nan\r\n").unwrap();
        if let Value::Double(val) = val {
            assert!(val.is_sign_positive());
            assert!(val.is_nan());
        } else {
            panic!("expected double");
        }
        // -nan is supported prior to redis 7.2
        let val = parse_redis_value(b",-nan\r\n").unwrap();
        if let Value::Double(val) = val {
            assert!(val.is_sign_negative());
            assert!(val.is_nan());
        } else {
            panic!("expected double");
        }
        //Allow doubles in scientific E notation
        let val = parse_redis_value(b",2.67923e+8\r\n").unwrap();
        assert_eq!(val, Value::Double(267923000.0));
        let val = parse_redis_value(b",2.67923E+8\r\n").unwrap();
        assert_eq!(val, Value::Double(267923000.0));
        let val = parse_redis_value(b",-2.67923E+8\r\n").unwrap();
        assert_eq!(val, Value::Double(-267923000.0));
        let val = parse_redis_value(b",2.1E-2\r\n").unwrap();
        assert_eq!(val, Value::Double(0.021));

        let val = parse_redis_value(b",-inf\r\n").unwrap();
        assert_eq!(val, Value::Double(-f64::INFINITY));
        let val = parse_redis_value(b",inf\r\n").unwrap();
        assert_eq!(val, Value::Double(f64::INFINITY));
    }

    #[test]
    fn decode_resp3_map() {
        let val = parse_redis_value(b"%2\r\n+first\r\n:1\r\n+second\r\n:2\r\n").unwrap();
        let mut v = val.as_map_iter().unwrap();
        assert_eq!(
            (&Value::SimpleString("first".to_string()), &Value::Int(1)),
            v.next().unwrap()
        );
        assert_eq!(
            (&Value::SimpleString("second".to_string()), &Value::Int(2)),
            v.next().unwrap()
        );
    }

    #[test]
    fn decode_resp3_boolean() {
        let val = parse_redis_value(b"#t\r\n").unwrap();
        assert_eq!(val, Value::Boolean(true));
        let val = parse_redis_value(b"#f\r\n").unwrap();
        assert_eq!(val, Value::Boolean(false));
        let val = parse_redis_value(b"#x\r\n");
        assert!(val.is_err());
        let val = parse_redis_value(b"#\r\n");
        assert!(val.is_err());
    }

    #[test]
    fn decode_resp3_blob_error() {
        let val = parse_redis_value(b"!21\r\nSYNTAX invalid syntax\r\n");
        assert_eq!(
            val.err(),
            Some(make_extension_error(
                "SYNTAX".to_string(),
                Some("invalid syntax".to_string())
            ))
        )
    }

    #[test]
    fn decode_resp3_big_number() {
        let val = parse_redis_value(b"(3492890328409238509324850943850943825024385\r\n").unwrap();
        assert_eq!(
            val,
            Value::BigNumber(
                BigInt::parse_bytes(b"3492890328409238509324850943850943825024385", 10).unwrap()
            )
        );
    }

    #[test]
    fn decode_resp3_set() {
        let val = parse_redis_value(b"~5\r\n+orange\r\n+apple\r\n#t\r\n:100\r\n:999\r\n").unwrap();
        let v = val.as_sequence().unwrap();
        assert_eq!(Value::SimpleString("orange".to_string()), v[0]);
        assert_eq!(Value::SimpleString("apple".to_string()), v[1]);
        assert_eq!(Value::Boolean(true), v[2]);
        assert_eq!(Value::Int(100), v[3]);
        assert_eq!(Value::Int(999), v[4]);
    }

    #[test]
    fn decode_resp3_push() {
        let val = parse_redis_value(b">3\r\n+message\r\n+somechannel\r\n+this is the message\r\n")
            .unwrap();
        if let Value::Push { ref kind, ref data } = val {
            assert_eq!(&PushKind::Message, kind);
            assert_eq!(Value::SimpleString("somechannel".to_string()), data[0]);
            assert_eq!(
                Value::SimpleString("this is the message".to_string()),
                data[1]
            );
        } else {
            panic!("Expected Value::Push")
        }
    }

    #[test]
    fn decode_resp3_double() {
        let val = parse_redis_value(b",1.23\r\n").unwrap();
        assert_eq!(val, Value::Double(1.23));
        let val = parse_redis_value(b",nan\r\n").unwrap();
        if let Value::Double(val) = val {
            assert!(val.is_sign_positive());
            assert!(val.is_nan());
        } else {
            panic!("expected double");
        }
        // -nan is supported prior to redis 7.2
        let val = parse_redis_value(b",-nan\r\n").unwrap();
        if let Value::Double(val) = val {
            assert!(val.is_sign_negative());
            assert!(val.is_nan());
        } else {
            panic!("expected double");
        }
        //Allow doubles in scientific E notation
        let val = parse_redis_value(b",2.67923e+8\r\n").unwrap();
        assert_eq!(val, Value::Double(267923000.0));
        let val = parse_redis_value(b",2.67923E+8\r\n").unwrap();
        assert_eq!(val, Value::Double(267923000.0));
        let val = parse_redis_value(b",-2.67923E+8\r\n").unwrap();
        assert_eq!(val, Value::Double(-267923000.0));
        let val = parse_redis_value(b",2.1E-2\r\n").unwrap();
        assert_eq!(val, Value::Double(0.021));

        let val = parse_redis_value(b",-inf\r\n").unwrap();
        assert_eq!(val, Value::Double(-f64::INFINITY));
        let val = parse_redis_value(b",-inf\r\n").unwrap();
        assert_eq!(val, Value::Double(f64::NEG_INFINITY));
        let val = parse_redis_value(b",inf\r\n").unwrap();
        assert_eq!(val, Value::Double(f64::INFINITY));
    }

    #[test]
    fn decode_resp3_map() {
        let val = parse_redis_value(b"%2\r\n+first\r\n:1\r\n+second\r\n:2\r\n").unwrap();
        let mut v = val.as_map_iter().unwrap();
        assert_eq!(
            (&Value::SimpleString("first".to_string()), &Value::Int(1)),
            v.next().unwrap()
        );
        assert_eq!(
            (&Value::SimpleString("second".to_string()), &Value::Int(2)),
            v.next().unwrap()
        );
    }

    #[test]
    fn decode_resp3_boolean() {
        let val = parse_redis_value(b"#t\r\n").unwrap();
        assert_eq!(val, Value::Boolean(true));
        let val = parse_redis_value(b"#f\r\n").unwrap();
        assert_eq!(val, Value::Boolean(false));
        let val = parse_redis_value(b"#x\r\n");
        assert!(val.is_err());
        let val = parse_redis_value(b"#\r\n");
        assert!(val.is_err());
    }

    #[test]
    fn decode_resp3_blob_error() {
        let val = parse_redis_value(b"!21\r\nSYNTAX invalid syntax\r\n");
        assert_eq!(
            val.err(),
            Some(make_extension_error("SYNTAX", Some("invalid syntax")))
        )
    }

    #[test]
    fn decode_resp3_big_number() {
        let val = parse_redis_value(b"(3492890328409238509324850943850943825024385\r\n").unwrap();
        assert_eq!(
            val,
            Value::BigNumber(
                BigInt::parse_bytes(b"3492890328409238509324850943850943825024385", 10).unwrap()
            )
        );
    }

    #[test]
    fn decode_resp3_set() {
        let val = parse_redis_value(b"~5\r\n+orange\r\n+apple\r\n#t\r\n:100\r\n:999\r\n").unwrap();
        let v = val.as_sequence().unwrap();
        assert_eq!(Value::SimpleString("orange".to_string()), v[0]);
        assert_eq!(Value::SimpleString("apple".to_string()), v[1]);
        assert_eq!(Value::Boolean(true), v[2]);
        assert_eq!(Value::Int(100), v[3]);
        assert_eq!(Value::Int(999), v[4]);
    }

    #[test]
    fn decode_resp3_push() {
        let val = parse_redis_value(b">3\r\n+message\r\n+somechannel\r\n+this is the message\r\n")
            .unwrap();
        if let Value::Push { ref kind, ref data } = val {
            assert_eq!(&PushKind::Message, kind);
            assert_eq!(Value::SimpleString("somechannel".to_string()), data[0]);
            assert_eq!(
                Value::SimpleString("this is the message".to_string()),
                data[1]
            );
        } else {
            panic!("Expected Value::Push")
        }
    }

    #[test]
    fn test_max_recursion_depth() {
        let bytes = b"*1\r\n*1\r\n*1\r\n*1\r\n*1\r\n*1\r\n*1\r\n*1\r\n*1\r\n*1\r\n*1\r\n*1\r\n*1\r\n*1\r\n*1\r\n*1\r\n*1\r\n*1\r\n*1\r\n*1\r\n*1\r\n*1\r\n*1\r\n*1\r\n*1\r\n*1\r\n*1\r\n*1\r\n*1\r\n*1\r\n*1\r\n*1\r\n*1\r\n*1\r\n*1\r\n*1\r\n*1\r\n*1\r\n*1\r\n*1\r\n*1\r\n*1\r\n*1\r\n*1\r\n*1\r\n*1\r\n*1\r\n*1\r\n*1\r\n*1\r\n*1\r\n*1\r\n*1\r\n*1\r\n*1\r\n*1\r\n*1\r\n*1\r\n*1\r\n*1\r\n*1\r\n*1\r\n*1\r\n*1\r\n*1\r\n*1\r\n*1\r\n*1\r\n*1\r\n*1\r\n*1\r\n*1\r\n*1\r\n*1\r\n*1\r\n*1\r\n*1\r\n*1\r\n*1\r\n*1\r\n*1\r\n*1\r\n*1\r\n*1\r\n*1\r\n*1\r\n*1\r\n*1\r\n*1\r\n*1\r\n*1\r\n*1\r\n*1\r\n*1\r\n*1\r\n*1\r\n*1\r\n*1\r\n*1\r\n*1\r\n*1\r\n*1\r\n*1\r\n*1\r\n*1\r\n*1\r\n*1\r\n*1\r\n*1\r\n*1\r\n*1\r\n*1\r\n*1\r\n*1\r\n*1\r\n*1\r\n*1\r\n*1\r\n*1\r\n*1\r\n*1\r\n*1\r\n*1\r\n*1\r\n*1\r\n*1\r\n*1\r\n*1\r\n*1\r\n*1\r\n*1\r\n*1\r\n*1\r\n*1\r\n*1\r\n*1\r\n*1\r\n*1\r\n*1\r\n*1\r\n*1\r\n*1\r\n*1\r\n*1\r\n*1\r\n*1\r\n*1\r\n*1\r\n*1\r\n*1\r\n*1\r\n*1\r\n*1\r\n*1\r\n*1\r\n*1\r\n*1\r\n*1\r\n*1\r\n*1\r\n*1\r\n*1\r\n*1\r\n*1\r\n*1\r\n*1\r\n*1\r\n*1\r\n*1\r\n*1\r\n*1\r\n*1\r\n*1\r\n*1\r\n*1\r\n*1\r\n*1\r\n*1\r\n*1\r\n*1\r\n*1\r\n*1\r\n*1\r\n*1\r\n*1\r\n*1\r\n*1\r\n*1\r\n*1\r\n*1\r\n*1\r\n*1\r\n*1\r\n*1\r\n*1\r\n*1\r\n*1\r\n*1\r\n*1\r\n*1\r\n*1\r\n*1\r\n*1\r\n*1\r\n*1\r\n*1\r\n*1\r\n*1\r\n*1\r\n*1\r\n*1\r\n*1\r\n*1\r\n*1\r\n*1\r\n*1\r\n*1\r\n*1\r\n*1\r\n*1\r\n*1\r\n*1\r\n*1\r\n*1\r\n*1\r\n*1\r\n*1\r\n*1\r\n*1\r\n*1\r\n*1\r\n*1\r\n*1\r\n*1\r\n*1\r\n*1\r\n*1\r\n*1\r\n*1\r\n*1\r\n*1\r\n*1\r\n*1\r\n*1\r\n*1\r\n*1\r\n*1\r\n*1\r\n*1\r\n*1\r\n*1\r\n*1\r\n*1\r\n*1\r\n*1\r\n*1\r\n*1\r\n*1\r\n*1\r\n*1\r\n*1\r\n*1\r\n*1\r\n*1\r\n*1\r\n*1\r\n*1\r\n*1\r\n*1\r\n*1\r\n*1\r\n*1\r\n*1\r\n*1\r\n*1\r\n*1\r\n*1\r\n*1\r\n*1\r\n*1\r\n*1\r\n*1\r\n*1\r\n*1\r\n*1\r\n*1\r\n*1\r\n*1\r\n*1\r\n*1\r\n*1\r\n*1\r\n*1\r\n*1\r\n*1\r\n*1\r\n*1\r\n*1\r\n*1\r\n*1\r\n*1\r\n*1\r\n*1\r\n*1\r\n*1\r\n*1\r\n*1\r\n*1\r\n*1\r\n*1\r\n*1\r\n*1\r\n*1\r\n*1\r\n*1\r\n*1\r\n*1\r\n*1\r\n*1\r\n*1\r\n*1\r\n*1\r\n*1\r\n*1\r\n*1\r\n*1\r\n*1\r\n*1\r\n*1\r\n*1\r\n*1\r\n*1\r\n*1\r\n*1\r\n*1\r\n*1\r\n*1\r\n*1\r\n*1\r\n*1\r\n*1\r\n*1\r\n*1\r\n*1\r\n*1\r\n*1\r\n*1\r\n*1\r\n*1\r\n*1\r\n*1\r\n*1\r\n*1\r\n*1\r\n*1\r\n*1\r\n*1\r\n*1\r\n*1\r\n*1\r\n*1\r\n*1\r\n*1\r\n*1\r\n*1\r\n*1\r\n*1\r\n*1\r\n*1\r\n*1\r\n*1\r\n*1\r\n*1\r\n*1\r\n*1\r\n*1\r\n*1\r\n*1\r\n*1\r\n*1\r\n*1\r\n*1\r\n*1\r\n*1\r\n*1\r\n*1\r\n*1\r\n*1\r\n*1\r\n*1\r\n*1\r\n*1\r\n*1\r\n*1\r\n*1\r\n*1\r\n*1\r\n*1\r\n*1\r\n*1\r\n*1\r\n*1\r\n*1\r\n*1\r\n*1\r\n*1\r\n*1\r\n*1\r\n*1\r\n*1\r\n*1\r\n*1\r\n*1\r\n*1\r\n*1\r\n*1\r\n*1\r\n*1\r\n*1\r\n*1\r\n*1\r\n*1\r\n*1\r\n*1\r\n*1\r\n*1\r\n*1\r\n*1\r\n*1\r\n*1\r\n*1\r\n*1\r\n*1\r\n*1\r\n*1\r\n*1\r\n*1\r\n*1\r\n*1\r\n*1\r\n*1\r\n*1\r\n*1\r\n*1\r\n*1\r\n*1\r\n*1\r\n*1\r\n*1\r\n*1\r\n*1\r\n*1\r\n*1\r\n*1\r\n*1\r\n*1\r\n*1\r\n*1\r\n*1\r\n*1\r\n*1\r\n*1\r\n*1\r\n*1\r\n*1\r\n*1\r\n*1\r\n*1\r\n*1\r\n*1\r\n*1\r\n*1\r\n*1\r\n*1\r\n*1\r\n*1\r\n*1\r\n*1\r\n*1\r\n*1\r\n*1\r\n*1\r\n*1\r\n*1\r\n*1\r\n*1\r\n*1\r\n*1\r\n*1\r\n*1\r\n*1\r\n*1\r\n*1\r\n*1\r\n*1\r\n*1\r\n*1\r\n*1\r\n*1\r\n*1\r\n*1\r\n*1\r\n*1\r\n*1\r\n*1\r\n*1\r\n*1\r\n*1\r\n*1\r\n*1\r\n*1\r\n*1\r\n*1\r\n*1\r\n*1\r\n*1\r\n*1\r\n*1\r\n*1\r\n*1\r\n*1\r\n*1\r\n*1\r\n*1\r\n*1\r\n*1\r\n*1\r\n*1\r\n*1\r\n*1\r\n*1\r\n*1\r\n*1\r\n*1\r\n*1\r\n*1\r\n*1\r\n*1\r\n*1\r\n*1\r\n*1\r\n*1\r\n*1\r\n*1\r\n*1\r\n*1\r\n*1\r\n*1\r\n*1\r\n*1\r\n*1\r\n*1\r\n*1\r\n*1\r\n*1\r\n*1\r\n*1\r\n*1\r\n*1\r\n*1\r\n*1\r\n*1\r\n*1\r\n*1\r\n*1\r\n*1\r\n*1\r\n*1\r\n*1\r\n*1\r\n*1\r\n*1\r\n*1\r\n*1\r\n*1\r\n*1\r\n*1\r\n*1\r\n*1\r\n*1\r\n*1\r\n*1\r\n*1\r\n*1\r\n*1\r\n*1\r\n*1\r\n*1\r\n*1\r\n*1\r\n*1\r\n*1\r\n*1\r\n*1\r\n*1\r\n*1\r\n*1\r\n*1\r\n*1\r\n*1\r\n*1\r\n*1\r\n*1\r\n*1\r\n";
        match parse_redis_value(bytes) {
            Ok(_) => panic!("Expected Err"),
            Err(e) => assert!(matches!(e.kind(), ErrorKind::ParseError)),
        }
    }
}<|MERGE_RESOLUTION|>--- conflicted
+++ resolved
@@ -1,16 +1,11 @@
-use std::vec::IntoIter;
 use std::{
     io::{self, Read},
     str,
 };
 
 use crate::types::{
-<<<<<<< HEAD
-    make_extension_error, ErrorKind, PushKind, RedisError, RedisResult, Value, VerbatimFormat,
-=======
     ErrorKind, InternalValue, PushKind, RedisError, RedisResult, ServerError, ServerErrorKind,
     Value, VerbatimFormat,
->>>>>>> 30d57307
 };
 
 use combine::{
@@ -71,51 +66,6 @@
     }
 }
 
-<<<<<<< HEAD
-const MAX_RECURSE_DEPTH: usize = 100;
-
-fn err_parser(line: &str) -> RedisError {
-    let desc = "An error was signalled by the server";
-    let mut pieces = line.splitn(2, ' ');
-    let kind = match pieces.next().unwrap() {
-        "ERR" => ErrorKind::ResponseError,
-        "EXECABORT" => ErrorKind::ExecAbortError,
-        "LOADING" => ErrorKind::BusyLoadingError,
-        "NOSCRIPT" => ErrorKind::NoScriptError,
-        "MOVED" => ErrorKind::Moved,
-        "ASK" => ErrorKind::Ask,
-        "TRYAGAIN" => ErrorKind::TryAgain,
-        "CLUSTERDOWN" => ErrorKind::ClusterDown,
-        "CROSSSLOT" => ErrorKind::CrossSlot,
-        "MASTERDOWN" => ErrorKind::MasterDown,
-        "READONLY" => ErrorKind::ReadOnly,
-        "NOTBUSY" => ErrorKind::NotBusy,
-        code => return make_extension_error(code, pieces.next()),
-    };
-    match pieces.next() {
-        Some(detail) => RedisError::from((kind, desc, detail.to_string())),
-        None => RedisError::from((kind, desc)),
-    }
-}
-
-pub fn get_push_kind(kind: String) -> PushKind {
-    match kind.as_str() {
-        "invalidate" => PushKind::Invalidate,
-        "message" => PushKind::Message,
-        "pmessage" => PushKind::PMessage,
-        "smessage" => PushKind::SMessage,
-        "unsubscribe" => PushKind::Unsubscribe,
-        "punsubscribe" => PushKind::PUnsubscribe,
-        "sunsubscribe" => PushKind::SUnsubscribe,
-        "subscribe" => PushKind::Subscribe,
-        "psubscribe" => PushKind::PSubscribe,
-        "ssubscribe" => PushKind::SSubscribe,
-        _ => PushKind::Other(kind),
-    }
-}
-
-=======
->>>>>>> 30d57307
 fn value<'a, I>(
     count: Option<usize>,
 ) -> impl combine::Parser<I, Output = InternalValue, PartialState = AnySendSyncPartialState>
@@ -149,11 +99,7 @@
                         if line == "OK" {
                             InternalValue::Okay
                         } else {
-<<<<<<< HEAD
-                            Value::SimpleString(line.into())
-=======
                             InternalValue::SimpleString(line.into())
->>>>>>> 30d57307
                         }
                     })
                 };
@@ -174,11 +120,7 @@
                             combine::produce(|| InternalValue::Nil).left()
                         } else {
                             take(*size as usize)
-<<<<<<< HEAD
-                                .map(|bs: &[u8]| Value::BulkString(bs.to_vec()))
-=======
                                 .map(|bs: &[u8]| InternalValue::BulkString(bs.to_vec()))
->>>>>>> 30d57307
                                 .skip(crlf())
                                 .right()
                         }
@@ -199,11 +141,7 @@
                         } else {
                             let length = length as usize;
                             combine::count_min_max(length, length, value(Some(count + 1)))
-<<<<<<< HEAD
-                                .map(|result: ResultExtend<_, _>| result.0.map(Value::Array))
-=======
                                 .map(InternalValue::Array)
->>>>>>> 30d57307
                                 .right()
                         }
                     })
@@ -214,24 +152,15 @@
                     int().then_partial(move |&mut kv_length| {
                         let length = kv_length as usize * 2;
                         combine::count_min_max(length, length, value(Some(count + 1))).map(
-<<<<<<< HEAD
-                            move |result: ResultExtend<Vec<Value>, _>| {
-                                let mut it: IntoIter<Value> = result.0?.into_iter();
-=======
                             move |result: Vec<InternalValue>| {
                                 let mut it = result.into_iter();
->>>>>>> 30d57307
                                 let mut x = vec![];
                                 for _ in 0..kv_length {
                                     if let (Some(k), Some(v)) = (it.next(), it.next()) {
                                         x.push((k, v))
                                     }
                                 }
-<<<<<<< HEAD
-                                Ok(Value::Map(x))
-=======
                                 InternalValue::Map(x)
->>>>>>> 30d57307
                             },
                         )
                     })
@@ -241,95 +170,34 @@
                         // + 1 is for data!
                         let length = kv_length as usize * 2 + 1;
                         combine::count_min_max(length, length, value(Some(count + 1))).map(
-<<<<<<< HEAD
-                            move |result: ResultExtend<Vec<Value>, _>| {
-                                let mut it: IntoIter<Value> = result.0?.into_iter();
-=======
                             move |result: Vec<InternalValue>| {
                                 let mut it = result.into_iter();
->>>>>>> 30d57307
                                 let mut attributes = vec![];
                                 for _ in 0..kv_length {
                                     if let (Some(k), Some(v)) = (it.next(), it.next()) {
                                         attributes.push((k, v))
                                     }
                                 }
-<<<<<<< HEAD
-                                Ok(Value::Attribute {
-                                    data: Box::new(it.next().unwrap()),
-                                    attributes,
-                                })
-=======
                                 InternalValue::Attribute {
                                     data: Box::new(it.next().unwrap()),
                                     attributes,
                                 }
->>>>>>> 30d57307
                             },
                         )
                     })
                 };
                 let set = || {
                     int().then_partial(move |&mut length| {
-<<<<<<< HEAD
-                        let length = length as usize;
-                        combine::count_min_max(length, length, value(Some(count + 1)))
-                            .map(|result: ResultExtend<_, _>| result.0.map(Value::Set))
-                    })
-                };
-                let push = || {
-                    int().then_partial(move |&mut length| {
-                        if length <= 0 {
-                            combine::value(Value::Push {
-                                kind: PushKind::Other("".to_string()),
-                                data: vec![],
-                            })
-                            .map(Ok)
-                            .left()
-                        } else {
-                            let length = length as usize;
-                            combine::count_min_max(length, length, value(Some(count + 1)))
-                                .map(|result: ResultExtend<Vec<Value>, _>| {
-                                    let mut it: IntoIter<Value> = result.0?.into_iter();
-                                    let first = it.next().unwrap_or(Value::Nil);
-                                    if let Value::BulkString(kind) = first {
-                                        Ok(Value::Push {
-                                            kind: get_push_kind(String::from_utf8(kind)?),
-                                            data: it.collect(),
-                                        })
-                                    } else if let Value::SimpleString(kind) = first {
-                                        Ok(Value::Push {
-                                            kind: get_push_kind(kind),
-                                            data: it.collect(),
-                                        })
-                                    } else {
-                                        Err(RedisError::from((
-                                            ErrorKind::ParseError,
-                                            "parse error",
-                                        )))
-                                    }
-                                })
-=======
                         if length < 0 {
                             combine::produce(|| InternalValue::Nil).left()
                         } else {
                             let length = length as usize;
                             combine::count_min_max(length, length, value(Some(count + 1)))
                                 .map(InternalValue::Set)
->>>>>>> 30d57307
                                 .right()
                         }
                     })
                 };
-<<<<<<< HEAD
-                let null = || line().map(|_| Ok(Value::Nil));
-                let double = || {
-                    line().and_then(|line| match line.trim().parse::<f64>() {
-                        Err(_) => Err(StreamErrorFor::<I>::message_static_message(
-                            "Expected double, got garbage",
-                        )),
-                        Ok(value) => Ok(value),
-=======
                 let push = || {
                     int().then_partial(move |&mut length| {
                         if length <= 0 {
@@ -372,7 +240,6 @@
                         line.trim()
                             .parse::<f64>()
                             .map_err(StreamErrorFor::<I>::other)
->>>>>>> 30d57307
                     })
                 };
                 let boolean = || {
@@ -386,50 +253,25 @@
                 };
                 let blob_error = || blob().map(|line| err_parser(&line));
                 let verbatim = || {
-<<<<<<< HEAD
-                    blob().map(|line| {
-=======
                     blob().and_then(|line| {
->>>>>>> 30d57307
                         if let Some((format, text)) = line.split_once(':') {
                             let format = match format {
                                 "txt" => VerbatimFormat::Text,
                                 "mkd" => VerbatimFormat::Markdown,
                                 x => VerbatimFormat::Unknown(x.to_string()),
                             };
-<<<<<<< HEAD
-                            Ok(Value::VerbatimString {
-=======
                             Ok(InternalValue::VerbatimString {
->>>>>>> 30d57307
                                 format,
                                 text: text.to_string(),
                             })
                         } else {
-<<<<<<< HEAD
-                            Err(RedisError::from((ErrorKind::ParseError, "parse error")))
-=======
                             Err(StreamErrorFor::<I>::message_static_message(
                                 "parse error when decoding verbatim string",
                             ))
->>>>>>> 30d57307
                         }
                     })
                 };
                 let big_number = || {
-<<<<<<< HEAD
-                    line().and_then(|line| match BigInt::parse_bytes(line.as_bytes(), 10) {
-                        None => Err(StreamErrorFor::<I>::message_static_message(
-                            "Expected bigint, got garbage",
-                        )),
-                        Some(value) => Ok(value),
-                    })
-                };
-                combine::dispatch!(b;
-                    b'+' => simple_string().map(Ok),
-                    b':' => int().map(|i| Ok(Value::Int(i))),
-                    b'$' => data().map(Ok),
-=======
                     line().and_then(|line| {
                         BigInt::parse_bytes(line.as_bytes(), 10).ok_or_else(|| {
                             StreamErrorFor::<I>::message_static_message(
@@ -442,20 +284,10 @@
                     b'+' => simple_string(),
                     b':' => int().map(InternalValue::Int),
                     b'$' => bulk_string(),
->>>>>>> 30d57307
                     b'*' => array(),
                     b'%' => map(),
                     b'|' => attribute(),
                     b'~' => set(),
-<<<<<<< HEAD
-                    b'-' => error().map(Err),
-                    b'_' => null(),
-                    b',' => double().map(|i| Ok(Value::Double(i))),
-                    b'#' => boolean().map(|b| Ok(Value::Boolean(b))),
-                    b'!' => blob_error().map(Err),
-                    b'=' => verbatim(),
-                    b'(' => big_number().map(|i| Ok(Value::BigNumber(i))),
-=======
                     b'-' => error().map(InternalValue::ServerError),
                     b'_' => null(),
                     b',' => double().map(InternalValue::Double),
@@ -463,7 +295,6 @@
                     b'!' => blob_error().map(InternalValue::ServerError),
                     b'=' => verbatim(),
                     b'(' => big_number().map(InternalValue::BigNumber),
->>>>>>> 30d57307
                     b'>' => push(),
                     b => combine::unexpected_any(combine::error::Token(b))
                 )
@@ -639,11 +470,8 @@
 
 #[cfg(test)]
 mod tests {
-<<<<<<< HEAD
-=======
     use crate::types::make_extension_error;
 
->>>>>>> 30d57307
     use super::*;
 
     #[cfg(feature = "aio")]
@@ -739,6 +567,8 @@
 
         let val = parse_redis_value(b",-inf\r\n").unwrap();
         assert_eq!(val, Value::Double(-f64::INFINITY));
+        let val = parse_redis_value(b",-inf\r\n").unwrap();
+        assert_eq!(val, Value::Double(f64::NEG_INFINITY));
         let val = parse_redis_value(b",inf\r\n").unwrap();
         assert_eq!(val, Value::Double(f64::INFINITY));
     }
@@ -820,116 +650,6 @@
     }
 
     #[test]
-    fn decode_resp3_double() {
-        let val = parse_redis_value(b",1.23\r\n").unwrap();
-        assert_eq!(val, Value::Double(1.23));
-        let val = parse_redis_value(b",nan\r\n").unwrap();
-        if let Value::Double(val) = val {
-            assert!(val.is_sign_positive());
-            assert!(val.is_nan());
-        } else {
-            panic!("expected double");
-        }
-        // -nan is supported prior to redis 7.2
-        let val = parse_redis_value(b",-nan\r\n").unwrap();
-        if let Value::Double(val) = val {
-            assert!(val.is_sign_negative());
-            assert!(val.is_nan());
-        } else {
-            panic!("expected double");
-        }
-        //Allow doubles in scientific E notation
-        let val = parse_redis_value(b",2.67923e+8\r\n").unwrap();
-        assert_eq!(val, Value::Double(267923000.0));
-        let val = parse_redis_value(b",2.67923E+8\r\n").unwrap();
-        assert_eq!(val, Value::Double(267923000.0));
-        let val = parse_redis_value(b",-2.67923E+8\r\n").unwrap();
-        assert_eq!(val, Value::Double(-267923000.0));
-        let val = parse_redis_value(b",2.1E-2\r\n").unwrap();
-        assert_eq!(val, Value::Double(0.021));
-
-        let val = parse_redis_value(b",-inf\r\n").unwrap();
-        assert_eq!(val, Value::Double(-f64::INFINITY));
-        let val = parse_redis_value(b",-inf\r\n").unwrap();
-        assert_eq!(val, Value::Double(f64::NEG_INFINITY));
-        let val = parse_redis_value(b",inf\r\n").unwrap();
-        assert_eq!(val, Value::Double(f64::INFINITY));
-    }
-
-    #[test]
-    fn decode_resp3_map() {
-        let val = parse_redis_value(b"%2\r\n+first\r\n:1\r\n+second\r\n:2\r\n").unwrap();
-        let mut v = val.as_map_iter().unwrap();
-        assert_eq!(
-            (&Value::SimpleString("first".to_string()), &Value::Int(1)),
-            v.next().unwrap()
-        );
-        assert_eq!(
-            (&Value::SimpleString("second".to_string()), &Value::Int(2)),
-            v.next().unwrap()
-        );
-    }
-
-    #[test]
-    fn decode_resp3_boolean() {
-        let val = parse_redis_value(b"#t\r\n").unwrap();
-        assert_eq!(val, Value::Boolean(true));
-        let val = parse_redis_value(b"#f\r\n").unwrap();
-        assert_eq!(val, Value::Boolean(false));
-        let val = parse_redis_value(b"#x\r\n");
-        assert!(val.is_err());
-        let val = parse_redis_value(b"#\r\n");
-        assert!(val.is_err());
-    }
-
-    #[test]
-    fn decode_resp3_blob_error() {
-        let val = parse_redis_value(b"!21\r\nSYNTAX invalid syntax\r\n");
-        assert_eq!(
-            val.err(),
-            Some(make_extension_error("SYNTAX", Some("invalid syntax")))
-        )
-    }
-
-    #[test]
-    fn decode_resp3_big_number() {
-        let val = parse_redis_value(b"(3492890328409238509324850943850943825024385\r\n").unwrap();
-        assert_eq!(
-            val,
-            Value::BigNumber(
-                BigInt::parse_bytes(b"3492890328409238509324850943850943825024385", 10).unwrap()
-            )
-        );
-    }
-
-    #[test]
-    fn decode_resp3_set() {
-        let val = parse_redis_value(b"~5\r\n+orange\r\n+apple\r\n#t\r\n:100\r\n:999\r\n").unwrap();
-        let v = val.as_sequence().unwrap();
-        assert_eq!(Value::SimpleString("orange".to_string()), v[0]);
-        assert_eq!(Value::SimpleString("apple".to_string()), v[1]);
-        assert_eq!(Value::Boolean(true), v[2]);
-        assert_eq!(Value::Int(100), v[3]);
-        assert_eq!(Value::Int(999), v[4]);
-    }
-
-    #[test]
-    fn decode_resp3_push() {
-        let val = parse_redis_value(b">3\r\n+message\r\n+somechannel\r\n+this is the message\r\n")
-            .unwrap();
-        if let Value::Push { ref kind, ref data } = val {
-            assert_eq!(&PushKind::Message, kind);
-            assert_eq!(Value::SimpleString("somechannel".to_string()), data[0]);
-            assert_eq!(
-                Value::SimpleString("this is the message".to_string()),
-                data[1]
-            );
-        } else {
-            panic!("Expected Value::Push")
-        }
-    }
-
-    #[test]
     fn test_max_recursion_depth() {
         let bytes = b"*1\r\n*1\r\n*1\r\n*1\r\n*1\r\n*1\r\n*1\r\n*1\r\n*1\r\n*1\r\n*1\r\n*1\r\n*1\r\n*1\r\n*1\r\n*1\r\n*1\r\n*1\r\n*1\r\n*1\r\n*1\r\n*1\r\n*1\r\n*1\r\n*1\r\n*1\r\n*1\r\n*1\r\n*1\r\n*1\r\n*1\r\n*1\r\n*1\r\n*1\r\n*1\r\n*1\r\n*1\r\n*1\r\n*1\r\n*1\r\n*1\r\n*1\r\n*1\r\n*1\r\n*1\r\n*1\r\n*1\r\n*1\r\n*1\r\n*1\r\n*1\r\n*1\r\n*1\r\n*1\r\n*1\r\n*1\r\n*1\r\n*1\r\n*1\r\n*1\r\n*1\r\n*1\r\n*1\r\n*1\r\n*1\r\n*1\r\n*1\r\n*1\r\n*1\r\n*1\r\n*1\r\n*1\r\n*1\r\n*1\r\n*1\r\n*1\r\n*1\r\n*1\r\n*1\r\n*1\r\n*1\r\n*1\r\n*1\r\n*1\r\n*1\r\n*1\r\n*1\r\n*1\r\n*1\r\n*1\r\n*1\r\n*1\r\n*1\r\n*1\r\n*1\r\n*1\r\n*1\r\n*1\r\n*1\r\n*1\r\n*1\r\n*1\r\n*1\r\n*1\r\n*1\r\n*1\r\n*1\r\n*1\r\n*1\r\n*1\r\n*1\r\n*1\r\n*1\r\n*1\r\n*1\r\n*1\r\n*1\r\n*1\r\n*1\r\n*1\r\n*1\r\n*1\r\n*1\r\n*1\r\n*1\r\n*1\r\n*1\r\n*1\r\n*1\r\n*1\r\n*1\r\n*1\r\n*1\r\n*1\r\n*1\r\n*1\r\n*1\r\n*1\r\n*1\r\n*1\r\n*1\r\n*1\r\n*1\r\n*1\r\n*1\r\n*1\r\n*1\r\n*1\r\n*1\r\n*1\r\n*1\r\n*1\r\n*1\r\n*1\r\n*1\r\n*1\r\n*1\r\n*1\r\n*1\r\n*1\r\n*1\r\n*1\r\n*1\r\n*1\r\n*1\r\n*1\r\n*1\r\n*1\r\n*1\r\n*1\r\n*1\r\n*1\r\n*1\r\n*1\r\n*1\r\n*1\r\n*1\r\n*1\r\n*1\r\n*1\r\n*1\r\n*1\r\n*1\r\n*1\r\n*1\r\n*1\r\n*1\r\n*1\r\n*1\r\n*1\r\n*1\r\n*1\r\n*1\r\n*1\r\n*1\r\n*1\r\n*1\r\n*1\r\n*1\r\n*1\r\n*1\r\n*1\r\n*1\r\n*1\r\n*1\r\n*1\r\n*1\r\n*1\r\n*1\r\n*1\r\n*1\r\n*1\r\n*1\r\n*1\r\n*1\r\n*1\r\n*1\r\n*1\r\n*1\r\n*1\r\n*1\r\n*1\r\n*1\r\n*1\r\n*1\r\n*1\r\n*1\r\n*1\r\n*1\r\n*1\r\n*1\r\n*1\r\n*1\r\n*1\r\n*1\r\n*1\r\n*1\r\n*1\r\n*1\r\n*1\r\n*1\r\n*1\r\n*1\r\n*1\r\n*1\r\n*1\r\n*1\r\n*1\r\n*1\r\n*1\r\n*1\r\n*1\r\n*1\r\n*1\r\n*1\r\n*1\r\n*1\r\n*1\r\n*1\r\n*1\r\n*1\r\n*1\r\n*1\r\n*1\r\n*1\r\n*1\r\n*1\r\n*1\r\n*1\r\n*1\r\n*1\r\n*1\r\n*1\r\n*1\r\n*1\r\n*1\r\n*1\r\n*1\r\n*1\r\n*1\r\n*1\r\n*1\r\n*1\r\n*1\r\n*1\r\n*1\r\n*1\r\n*1\r\n*1\r\n*1\r\n*1\r\n*1\r\n*1\r\n*1\r\n*1\r\n*1\r\n*1\r\n*1\r\n*1\r\n*1\r\n*1\r\n*1\r\n*1\r\n*1\r\n*1\r\n*1\r\n*1\r\n*1\r\n*1\r\n*1\r\n*1\r\n*1\r\n*1\r\n*1\r\n*1\r\n*1\r\n*1\r\n*1\r\n*1\r\n*1\r\n*1\r\n*1\r\n*1\r\n*1\r\n*1\r\n*1\r\n*1\r\n*1\r\n*1\r\n*1\r\n*1\r\n*1\r\n*1\r\n*1\r\n*1\r\n*1\r\n*1\r\n*1\r\n*1\r\n*1\r\n*1\r\n*1\r\n*1\r\n*1\r\n*1\r\n*1\r\n*1\r\n*1\r\n*1\r\n*1\r\n*1\r\n*1\r\n*1\r\n*1\r\n*1\r\n*1\r\n*1\r\n*1\r\n*1\r\n*1\r\n*1\r\n*1\r\n*1\r\n*1\r\n*1\r\n*1\r\n*1\r\n*1\r\n*1\r\n*1\r\n*1\r\n*1\r\n*1\r\n*1\r\n*1\r\n*1\r\n*1\r\n*1\r\n*1\r\n*1\r\n*1\r\n*1\r\n*1\r\n*1\r\n*1\r\n*1\r\n*1\r\n*1\r\n*1\r\n*1\r\n*1\r\n*1\r\n*1\r\n*1\r\n*1\r\n*1\r\n*1\r\n*1\r\n*1\r\n*1\r\n*1\r\n*1\r\n*1\r\n*1\r\n*1\r\n*1\r\n*1\r\n*1\r\n*1\r\n*1\r\n*1\r\n*1\r\n*1\r\n*1\r\n*1\r\n*1\r\n*1\r\n*1\r\n*1\r\n*1\r\n*1\r\n*1\r\n*1\r\n*1\r\n*1\r\n*1\r\n*1\r\n*1\r\n*1\r\n*1\r\n*1\r\n*1\r\n*1\r\n*1\r\n*1\r\n*1\r\n*1\r\n*1\r\n*1\r\n*1\r\n*1\r\n*1\r\n*1\r\n*1\r\n*1\r\n*1\r\n*1\r\n*1\r\n*1\r\n*1\r\n*1\r\n*1\r\n*1\r\n*1\r\n*1\r\n*1\r\n*1\r\n*1\r\n*1\r\n*1\r\n*1\r\n*1\r\n*1\r\n*1\r\n*1\r\n*1\r\n*1\r\n*1\r\n*1\r\n*1\r\n*1\r\n*1\r\n*1\r\n*1\r\n*1\r\n*1\r\n*1\r\n*1\r\n*1\r\n*1\r\n*1\r\n*1\r\n*1\r\n*1\r\n*1\r\n*1\r\n*1\r\n*1\r\n*1\r\n*1\r\n*1\r\n*1\r\n*1\r\n*1\r\n*1\r\n*1\r\n*1\r\n*1\r\n*1\r\n*1\r\n*1\r\n*1\r\n*1\r\n*1\r\n*1\r\n*1\r\n*1\r\n*1\r\n*1\r\n*1\r\n*1\r\n*1\r\n*1\r\n*1\r\n*1\r\n*1\r\n*1\r\n*1\r\n*1\r\n*1\r\n*1\r\n*1\r\n*1\r\n*1\r\n*1\r\n*1\r\n*1\r\n*1\r\n*1\r\n*1\r\n*1\r\n*1\r\n*1\r\n*1\r\n*1\r\n*1\r\n*1\r\n*1\r\n*1\r\n*1\r\n*1\r\n*1\r\n*1\r\n*1\r\n*1\r\n*1\r\n*1\r\n*1\r\n*1\r\n*1\r\n*1\r\n*1\r\n*1\r\n*1\r\n*1\r\n*1\r\n*1\r\n*1\r\n*1\r\n*1\r\n*1\r\n*1\r\n*1\r\n*1\r\n*1\r\n*1\r\n*1\r\n*1\r\n*1\r\n*1\r\n*1\r\n*1\r\n*1\r\n*1\r\n*1\r\n*1\r\n*1\r\n*1\r\n*1\r\n*1\r\n*1\r\n*1\r\n*1\r\n*1\r\n*1\r\n*1\r\n*1\r\n*1\r\n*1\r\n*1\r\n*1\r\n*1\r\n*1\r\n*1\r\n*1\r\n*1\r\n*1\r\n*1\r\n*1\r\n*1\r\n*1\r\n*1\r\n*1\r\n*1\r\n";
         match parse_redis_value(bytes) {

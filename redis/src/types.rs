use std::collections::{BTreeMap, BTreeSet};
use std::default::Default;
use std::error;
use std::ffi::{CString, NulError};
use std::fmt;
use std::hash::{BuildHasher, Hash};
use std::io;
use std::str::{from_utf8, Utf8Error};
use std::string::FromUtf8Error;

#[cfg(feature = "ahash")]
pub(crate) use ahash::{AHashMap as HashMap, AHashSet as HashSet};
use num_bigint::BigInt;
#[cfg(not(feature = "ahash"))]
pub(crate) use std::collections::{HashMap, HashSet};
use std::ops::Deref;

macro_rules! invalid_type_error {
    ($v:expr, $det:expr) => {{
        fail!(invalid_type_error_inner!($v, $det))
    }};
}

macro_rules! invalid_type_error_inner {
    ($v:expr, $det:expr) => {
        RedisError::from((
            ErrorKind::TypeError,
            "Response was of incompatible type",
            format!("{:?} (response was {:?})", $det, $v),
        ))
    };
}

/// Helper enum that is used to define expiry time
pub enum Expiry {
    /// EX seconds -- Set the specified expire time, in seconds.
    EX(usize),
    /// PX milliseconds -- Set the specified expire time, in milliseconds.
    PX(usize),
    /// EXAT timestamp-seconds -- Set the specified Unix time at which the key will expire, in seconds.
    EXAT(usize),
    /// PXAT timestamp-milliseconds -- Set the specified Unix time at which the key will expire, in milliseconds.
    PXAT(usize),
    /// PERSIST -- Remove the time to live associated with the key.
    PERSIST,
}

/// Helper enum that is used to define expiry time for SET command
#[derive(Clone, Copy)]
pub enum SetExpiry {
    /// EX seconds -- Set the specified expire time, in seconds.
    EX(usize),
    /// PX milliseconds -- Set the specified expire time, in milliseconds.
    PX(usize),
    /// EXAT timestamp-seconds -- Set the specified Unix time at which the key will expire, in seconds.
    EXAT(usize),
    /// PXAT timestamp-milliseconds -- Set the specified Unix time at which the key will expire, in milliseconds.
    PXAT(usize),
    /// KEEPTTL -- Retain the time to live associated with the key.
    KEEPTTL,
}

/// Helper enum that is used to define existence checks
#[derive(Clone, Copy)]
pub enum ExistenceCheck {
    /// NX -- Only set the key if it does not already exist.
    NX,
    /// XX -- Only set the key if it already exists.
    XX,
}

/// Helper enum that is used in some situations to describe
/// the behavior of arguments in a numeric context.
#[derive(PartialEq, Eq, Clone, Debug, Copy)]
pub enum NumericBehavior {
    /// This argument is not numeric.
    NonNumeric,
    /// This argument is an integer.
    NumberIsInteger,
    /// This argument is a floating point value.
    NumberIsFloat,
}

/// An enum of all error kinds.
#[derive(PartialEq, Eq, Copy, Clone, Debug)]
#[non_exhaustive]
pub enum ErrorKind {
    /// The server generated an invalid response.
    ResponseError,
    /// The parser failed to parse the server response.
    ParseError,
    /// The authentication with the server failed.
    AuthenticationFailed,
    /// Operation failed because of a type mismatch.
    TypeError,
    /// A script execution was aborted.
    ExecAbortError,
    /// The server cannot response because it's loading a dump.
    BusyLoadingError,
    /// A script that was requested does not actually exist.
    NoScriptError,
    /// An error that was caused because the parameter to the
    /// client were wrong.
    InvalidClientConfig,
    /// Raised if a key moved to a different node.
    Moved,
    /// Raised if a key moved to a different node but we need to ask.
    Ask,
    /// Raised if a request needs to be retried.
    TryAgain,
    /// Raised if a redis cluster is down.
    ClusterDown,
    /// A request spans multiple slots
    CrossSlot,
    /// A cluster master is unavailable.
    MasterDown,
    /// This kind is returned if the redis error is one that is
    /// not native to the system.  This is usually the case if
    /// the cause is another error.
    IoError,
    /// An error raised that was identified on the client before execution.
    ClientError,
    /// An extension error.  This is an error created by the server
    /// that is not directly understood by the library.
    ExtensionError,
    /// Attempt to write to a read-only server
    ReadOnly,
    /// Requested name not found among masters returned by the sentinels
    MasterNameNotFoundBySentinel,
    /// No valid replicas found in the sentinels, for a given master name
    NoValidReplicasFoundBySentinel,
    /// At least one sentinel connection info is required
    EmptySentinelList,
    /// Attempted to kill a script/function while they werent' executing
    NotBusy,
<<<<<<< HEAD
    /// The required connection was not found in the cluster.
    ConnectionNotFound,
=======
    /// Used when a cluster connection cannot find a connection to a valid node.
    ClusterConnectionNotFound,
>>>>>>> 30d57307

    #[cfg(feature = "json")]
    /// Error Serializing a struct to JSON form
    Serialize,
<<<<<<< HEAD
=======

    /// Redis Servers prior to v6.0.0 doesn't support RESP3.
    /// Try disabling resp3 option
    RESP3NotSupported,
}

#[derive(PartialEq, Debug)]
pub(crate) enum ServerErrorKind {
    ResponseError,
    ExecAbortError,
    BusyLoadingError,
    NoScriptError,
    Moved,
    Ask,
    TryAgain,
    ClusterDown,
    CrossSlot,
    MasterDown,
    ReadOnly,
    NotBusy,
}

#[derive(PartialEq, Debug)]
pub(crate) enum ServerError {
    ExtensionError {
        code: String,
        detail: Option<String>,
    },
    KnownError {
        kind: ServerErrorKind,
        detail: Option<String>,
    },
}

impl From<ServerError> for RedisError {
    fn from(value: ServerError) -> Self {
        // TODO - Consider changing RedisError to explicitly represent whether an error came from the server or not. Today it is only implied.
        match value {
            ServerError::ExtensionError { code, detail } => make_extension_error(code, detail),
            ServerError::KnownError { kind, detail } => {
                let desc = "An error was signalled by the server";
                let kind = match kind {
                    ServerErrorKind::ResponseError => ErrorKind::ResponseError,
                    ServerErrorKind::ExecAbortError => ErrorKind::ExecAbortError,
                    ServerErrorKind::BusyLoadingError => ErrorKind::BusyLoadingError,
                    ServerErrorKind::NoScriptError => ErrorKind::NoScriptError,
                    ServerErrorKind::Moved => ErrorKind::Moved,
                    ServerErrorKind::Ask => ErrorKind::Ask,
                    ServerErrorKind::TryAgain => ErrorKind::TryAgain,
                    ServerErrorKind::ClusterDown => ErrorKind::ClusterDown,
                    ServerErrorKind::CrossSlot => ErrorKind::CrossSlot,
                    ServerErrorKind::MasterDown => ErrorKind::MasterDown,
                    ServerErrorKind::ReadOnly => ErrorKind::ReadOnly,
                    ServerErrorKind::NotBusy => ErrorKind::NotBusy,
                };
                match detail {
                    Some(detail) => RedisError::from((kind, desc, detail)),
                    None => RedisError::from((kind, desc)),
                }
            }
        }
    }
}
>>>>>>> 30d57307

    /// Redis Servers prior to v6.0.0 doesn't support RESP3.
    /// Try disabling resp3 option
    RESP3NotSupported,
}
/// Internal low-level redis value enum.
<<<<<<< HEAD
=======
#[derive(PartialEq, Debug)]
pub(crate) enum InternalValue {
    /// A nil response from the server.
    Nil,
    /// An integer response.  Note that there are a few situations
    /// in which redis actually returns a string for an integer which
    /// is why this library generally treats integers and strings
    /// the same for all numeric responses.
    Int(i64),
    /// An arbitrary binary data, usually represents a binary-safe string.
    BulkString(Vec<u8>),
    /// A response containing an array with more data. This is generally used by redis
    /// to express nested structures.
    Array(Vec<InternalValue>),
    /// A simple string response, without line breaks and not binary safe.
    SimpleString(String),
    /// A status response which represents the string "OK".
    Okay,
    /// Unordered key,value list from the server. Use `as_map_iter` function.
    Map(Vec<(InternalValue, InternalValue)>),
    /// Attribute value from the server. Client will give data instead of whole Attribute type.
    Attribute {
        /// Data that attributes belong to.
        data: Box<InternalValue>,
        /// Key,Value list of attributes.
        attributes: Vec<(InternalValue, InternalValue)>,
    },
    /// Unordered set value from the server.
    Set(Vec<InternalValue>),
    /// A floating number response from the server.
    Double(f64),
    /// A boolean response from the server.
    Boolean(bool),
    /// First String is format and other is the string
    VerbatimString {
        /// Text's format type
        format: VerbatimFormat,
        /// Remaining string check format before using!
        text: String,
    },
    /// Very large number that out of the range of the signed 64 bit numbers
    BigNumber(BigInt),
    /// Push data from the server.
    Push {
        /// Push Kind
        kind: PushKind,
        /// Remaining data from push message
        data: Vec<InternalValue>,
    },
    ServerError(ServerError),
}

impl InternalValue {
    pub(crate) fn try_into(self) -> RedisResult<Value> {
        match self {
            InternalValue::Nil => Ok(Value::Nil),
            InternalValue::Int(val) => Ok(Value::Int(val)),
            InternalValue::BulkString(val) => Ok(Value::BulkString(val)),
            InternalValue::Array(val) => Ok(Value::Array(Self::try_into_vec(val)?)),
            InternalValue::SimpleString(val) => Ok(Value::SimpleString(val)),
            InternalValue::Okay => Ok(Value::Okay),
            InternalValue::Map(map) => Ok(Value::Map(Self::try_into_map(map)?)),
            InternalValue::Attribute { data, attributes } => {
                let data = Box::new((*data).try_into()?);
                let attributes = Self::try_into_map(attributes)?;
                Ok(Value::Attribute { data, attributes })
            }
            InternalValue::Set(set) => Ok(Value::Set(Self::try_into_vec(set)?)),
            InternalValue::Double(double) => Ok(Value::Double(double)),
            InternalValue::Boolean(boolean) => Ok(Value::Boolean(boolean)),
            InternalValue::VerbatimString { format, text } => {
                Ok(Value::VerbatimString { format, text })
            }
            InternalValue::BigNumber(number) => Ok(Value::BigNumber(number)),
            InternalValue::Push { kind, data } => Ok(Value::Push {
                kind,
                data: Self::try_into_vec(data)?,
            }),

            InternalValue::ServerError(err) => Err(err.into()),
        }
    }

    fn try_into_vec(vec: Vec<InternalValue>) -> RedisResult<Vec<Value>> {
        vec.into_iter()
            .map(InternalValue::try_into)
            .collect::<RedisResult<Vec<_>>>()
    }

    fn try_into_map(map: Vec<(InternalValue, InternalValue)>) -> RedisResult<Vec<(Value, Value)>> {
        let mut vec = Vec::with_capacity(map.len());
        for (key, value) in map.into_iter() {
            vec.push((key.try_into()?, value.try_into()?));
        }
        Ok(vec)
    }
}

/// Internal low-level redis value enum.
>>>>>>> 30d57307
#[derive(PartialEq, Clone)]
pub enum Value {
    /// A nil response from the server.
    Nil,
    /// An integer response.  Note that there are a few situations
    /// in which redis actually returns a string for an integer which
    /// is why this library generally treats integers and strings
    /// the same for all numeric responses.
    Int(i64),
    /// An arbitrary binary data, usually represents a binary-safe string.
    BulkString(Vec<u8>),
    /// A response containing an array with more data. This is generally used by redis
    /// to express nested structures.
    Array(Vec<Value>),
    /// A simple string response, without line breaks and not binary safe.
    SimpleString(String),
    /// A status response which represents the string "OK".
    Okay,
    /// Unordered key,value list from the server. Use `as_map_iter` function.
    Map(Vec<(Value, Value)>),
    /// Attribute value from the server. Client will give data instead of whole Attribute type.
    Attribute {
        /// Data that attributes belong to.
        data: Box<Value>,
        /// Key,Value list of attributes.
        attributes: Vec<(Value, Value)>,
    },
    /// Unordered set value from the server.
    Set(Vec<Value>),
    /// A floating number response from the server.
    Double(f64),
    /// A boolean response from the server.
    Boolean(bool),
    /// First String is format and other is the string
    VerbatimString {
        /// Text's format type
        format: VerbatimFormat,
        /// Remaining string check format before using!
        text: String,
    },
    /// Very large number that out of the range of the signed 64 bit numbers
    BigNumber(BigInt),
    /// Push data from the server.
    Push {
        /// Push Kind
        kind: PushKind,
        /// Remaining data from push message
        data: Vec<Value>,
    },
}

/// `VerbatimString`'s format types defined by spec
<<<<<<< HEAD
#[derive(PartialEq, Eq, Clone, Debug, Hash)]
=======
#[derive(PartialEq, Clone, Debug)]
>>>>>>> 30d57307
pub enum VerbatimFormat {
    /// Unknown type to catch future formats.
    Unknown(String),
    /// `mkd` format
    Markdown,
    /// `txt` format
    Text,
}

/// `Push` type's currently known kinds.
<<<<<<< HEAD
#[derive(PartialEq, Eq, Clone, Debug, Hash)]
=======
#[derive(PartialEq, Clone, Debug)]
>>>>>>> 30d57307
pub enum PushKind {
    /// `Disconnection` is sent from the **library** when connection is closed.
    Disconnection,
    /// Other kind to catch future kinds.
    Other(String),
    /// `invalidate` is received when a key is changed/deleted.
    Invalidate,
    /// `message` is received when pubsub message published by another client.
    Message,
    /// `pmessage` is received when pubsub message published by another client and client subscribed to topic via pattern.
    PMessage,
    /// `smessage` is received when pubsub message published by another client and client subscribed to it with sharding.
    SMessage,
    /// `unsubscribe` is received when client unsubscribed from a channel.
    Unsubscribe,
    /// `punsubscribe` is received when client unsubscribed from a pattern.
    PUnsubscribe,
    /// `sunsubscribe` is received when client unsubscribed from a shard channel.
    SUnsubscribe,
    /// `subscribe` is received when client subscribed to a channel.
    Subscribe,
    /// `psubscribe` is received when client subscribed to a pattern.
    PSubscribe,
    /// `ssubscribe` is received when client subscribed to a shard channel.
    SSubscribe,
}

impl PushKind {
    #[cfg(feature = "aio")]
    pub(crate) fn has_reply(&self) -> bool {
        matches!(
            self,
            &PushKind::Unsubscribe
                | &PushKind::PUnsubscribe
                | &PushKind::SUnsubscribe
                | &PushKind::Subscribe
                | &PushKind::PSubscribe
                | &PushKind::SSubscribe
        )
    }
<<<<<<< HEAD
}

impl fmt::Display for VerbatimFormat {
    fn fmt(&self, f: &mut fmt::Formatter<'_>) -> fmt::Result {
        match self {
            VerbatimFormat::Markdown => write!(f, "mkd"),
            VerbatimFormat::Unknown(val) => write!(f, "{val}"),
            VerbatimFormat::Text => write!(f, "txt"),
        }
    }
}

impl fmt::Display for PushKind {
    fn fmt(&self, f: &mut fmt::Formatter<'_>) -> fmt::Result {
        match self {
            PushKind::Other(kind) => write!(f, "{}", kind),
            PushKind::Invalidate => write!(f, "invalidate"),
            PushKind::Message => write!(f, "message"),
            PushKind::PMessage => write!(f, "pmessage"),
            PushKind::SMessage => write!(f, "smessage"),
            PushKind::Unsubscribe => write!(f, "unsubscribe"),
            PushKind::PUnsubscribe => write!(f, "punsubscribe"),
            PushKind::SUnsubscribe => write!(f, "sunsubscribe"),
            PushKind::Subscribe => write!(f, "subscribe"),
            PushKind::PSubscribe => write!(f, "psubscribe"),
            PushKind::SSubscribe => write!(f, "ssubscribe"),
            PushKind::Disconnection => write!(f, "disconnection"),
        }
    }
}

=======
}

impl fmt::Display for VerbatimFormat {
    fn fmt(&self, f: &mut fmt::Formatter<'_>) -> fmt::Result {
        match self {
            VerbatimFormat::Markdown => write!(f, "mkd"),
            VerbatimFormat::Unknown(val) => write!(f, "{val}"),
            VerbatimFormat::Text => write!(f, "txt"),
        }
    }
}

impl fmt::Display for PushKind {
    fn fmt(&self, f: &mut fmt::Formatter<'_>) -> fmt::Result {
        match self {
            PushKind::Other(kind) => write!(f, "{}", kind),
            PushKind::Invalidate => write!(f, "invalidate"),
            PushKind::Message => write!(f, "message"),
            PushKind::PMessage => write!(f, "pmessage"),
            PushKind::SMessage => write!(f, "smessage"),
            PushKind::Unsubscribe => write!(f, "unsubscribe"),
            PushKind::PUnsubscribe => write!(f, "punsubscribe"),
            PushKind::SUnsubscribe => write!(f, "sunsubscribe"),
            PushKind::Subscribe => write!(f, "subscribe"),
            PushKind::PSubscribe => write!(f, "psubscribe"),
            PushKind::SSubscribe => write!(f, "ssubscribe"),
            PushKind::Disconnection => write!(f, "disconnection"),
        }
    }
}

>>>>>>> 30d57307
pub enum MapIter<'a> {
    Array(std::slice::Iter<'a, Value>),
    Map(std::slice::Iter<'a, (Value, Value)>),
}

impl<'a> Iterator for MapIter<'a> {
    type Item = (&'a Value, &'a Value);

    fn next(&mut self) -> Option<Self::Item> {
        match self {
            MapIter::Array(iter) => Some((iter.next()?, iter.next()?)),
            MapIter::Map(iter) => {
                let (k, v) = iter.next()?;
                Some((k, v))
            }
        }
    }

    fn size_hint(&self) -> (usize, Option<usize>) {
        match self {
            MapIter::Array(iter) => iter.size_hint(),
            MapIter::Map(iter) => iter.size_hint(),
        }
    }
}

pub enum OwnedMapIter {
    Array(std::vec::IntoIter<Value>),
    Map(std::vec::IntoIter<(Value, Value)>),
}

impl Iterator for OwnedMapIter {
    type Item = (Value, Value);

    fn next(&mut self) -> Option<Self::Item> {
        match self {
            OwnedMapIter::Array(iter) => Some((iter.next()?, iter.next()?)),
            OwnedMapIter::Map(iter) => iter.next(),
        }
    }

    fn size_hint(&self) -> (usize, Option<usize>) {
        match self {
            OwnedMapIter::Array(iter) => {
                let (low, high) = iter.size_hint();
                (low / 2, high.map(|h| h / 2))
            }
            OwnedMapIter::Map(iter) => iter.size_hint(),
        }
    }
}

/// Values are generally not used directly unless you are using the
/// more low level functionality in the library.  For the most part
/// this is hidden with the help of the `FromRedisValue` trait.
///
/// While on the redis protocol there is an error type this is already
/// separated at an early point so the value only holds the remaining
/// types.
impl Value {
    /// Checks if the return value looks like it fulfils the cursor
    /// protocol.  That means the result is an array item of length
    /// two with the first one being a cursor and the second an
    /// array response.
    pub fn looks_like_cursor(&self) -> bool {
        match *self {
            Value::Array(ref items) => {
                if items.len() != 2 {
                    return false;
                }
                matches!(items[0], Value::BulkString(_)) && matches!(items[1], Value::Array(_))
            }
            _ => false,
        }
    }

    /// Returns an `&[Value]` if `self` is compatible with a sequence type
    pub fn as_sequence(&self) -> Option<&[Value]> {
        match self {
            Value::Array(items) => Some(&items[..]),
            Value::Set(items) => Some(&items[..]),
            Value::Nil => Some(&[]),
            _ => None,
        }
    }

    /// Returns a `Vec<Value>` if `self` is compatible with a sequence type,
    /// otherwise returns `Err(self)`.
    pub fn into_sequence(self) -> Result<Vec<Value>, Value> {
        match self {
            Value::Array(items) => Ok(items),
            Value::Set(items) => Ok(items),
            Value::Nil => Ok(vec![]),
            _ => Err(self),
        }
    }

    /// Returns an iterator of `(&Value, &Value)` if `self` is compatible with a map type
    pub fn as_map_iter(&self) -> Option<MapIter<'_>> {
        match self {
            Value::Array(items) => {
                if items.len() % 2 == 0 {
                    Some(MapIter::Array(items.iter()))
                } else {
                    None
                }
            }
            Value::Map(items) => Some(MapIter::Map(items.iter())),
            _ => None,
        }
    }

    /// Returns an iterator of `(Value, Value)` if `self` is compatible with a map type.
    /// If not, returns `Err(self)`.
    pub fn into_map_iter(self) -> Result<OwnedMapIter, Value> {
        match self {
            Value::Array(items) => {
                if items.len() % 2 == 0 {
                    Ok(OwnedMapIter::Array(items.into_iter()))
                } else {
                    Err(Value::Array(items))
                }
            }
            Value::Map(items) => Ok(OwnedMapIter::Map(items.into_iter())),
            _ => Err(self),
        }
    }
}

impl fmt::Debug for Value {
    fn fmt(&self, fmt: &mut fmt::Formatter<'_>) -> fmt::Result {
        match *self {
            Value::Nil => write!(fmt, "nil"),
            Value::Int(val) => write!(fmt, "int({val:?})"),
            Value::BulkString(ref val) => match from_utf8(val) {
                Ok(x) => write!(fmt, "bulk-string('{x:?}')"),
<<<<<<< HEAD
                Err(_) => write!(fmt, "binary-array({val:?})"),
=======
                Err(_) => write!(fmt, "binary-data({val:?})"),
>>>>>>> 30d57307
            },
            Value::Array(ref values) => write!(fmt, "array({values:?})"),
            Value::Push { ref kind, ref data } => write!(fmt, "push({kind:?}, {data:?})"),
            Value::Okay => write!(fmt, "ok"),
            Value::SimpleString(ref s) => write!(fmt, "simple-string({s:?})"),
            Value::Map(ref values) => write!(fmt, "map({values:?})"),
            Value::Attribute {
                ref data,
                attributes: _,
            } => write!(fmt, "attribute({data:?})"),
            Value::Set(ref values) => write!(fmt, "set({values:?})"),
            Value::Double(ref d) => write!(fmt, "double({d:?})"),
            Value::Boolean(ref b) => write!(fmt, "boolean({b:?})"),
            Value::VerbatimString {
                ref format,
                ref text,
            } => {
                write!(fmt, "verbatim-string({:?},{:?})", format, text)
            }
            Value::BigNumber(ref m) => write!(fmt, "big-number({:?})", m),
        }
    }
}

/// Represents a redis error.  For the most part you should be using
/// the Error trait to interact with this rather than the actual
/// struct.
pub struct RedisError {
    repr: ErrorRepr,
}

#[cfg(feature = "json")]
impl From<serde_json::Error> for RedisError {
    fn from(serde_err: serde_json::Error) -> RedisError {
        RedisError::from((
            ErrorKind::Serialize,
            "Serialization Error",
            format!("{serde_err}"),
        ))
    }
}

#[derive(Debug)]
enum ErrorRepr {
    WithDescription(ErrorKind, &'static str),
    WithDescriptionAndDetail(ErrorKind, &'static str, String),
    ExtensionError(String, String),
    IoError(io::Error),
}

impl PartialEq for RedisError {
    fn eq(&self, other: &RedisError) -> bool {
        match (&self.repr, &other.repr) {
            (&ErrorRepr::WithDescription(kind_a, _), &ErrorRepr::WithDescription(kind_b, _)) => {
                kind_a == kind_b
            }
            (
                &ErrorRepr::WithDescriptionAndDetail(kind_a, _, _),
                &ErrorRepr::WithDescriptionAndDetail(kind_b, _, _),
            ) => kind_a == kind_b,
            (ErrorRepr::ExtensionError(a, _), ErrorRepr::ExtensionError(b, _)) => *a == *b,
            _ => false,
        }
    }
}

impl From<io::Error> for RedisError {
    fn from(err: io::Error) -> RedisError {
        RedisError {
            repr: ErrorRepr::IoError(err),
        }
    }
}

impl From<Utf8Error> for RedisError {
    fn from(_: Utf8Error) -> RedisError {
        RedisError {
            repr: ErrorRepr::WithDescription(ErrorKind::TypeError, "Invalid UTF-8"),
        }
    }
}

impl From<NulError> for RedisError {
    fn from(err: NulError) -> RedisError {
        RedisError {
            repr: ErrorRepr::WithDescriptionAndDetail(
                ErrorKind::TypeError,
                "Value contains interior nul terminator",
                err.to_string(),
            ),
        }
    }
}

#[cfg(feature = "tls-native-tls")]
impl From<native_tls::Error> for RedisError {
    fn from(err: native_tls::Error) -> RedisError {
        RedisError {
            repr: ErrorRepr::WithDescriptionAndDetail(
                ErrorKind::IoError,
                "TLS error",
                err.to_string(),
            ),
        }
    }
}

#[cfg(feature = "tls-rustls")]
impl From<rustls::Error> for RedisError {
    fn from(err: rustls::Error) -> RedisError {
        RedisError {
            repr: ErrorRepr::WithDescriptionAndDetail(
                ErrorKind::IoError,
                "TLS error",
                err.to_string(),
            ),
        }
    }
}

#[cfg(feature = "tls-rustls")]
impl From<rustls_pki_types::InvalidDnsNameError> for RedisError {
    fn from(err: rustls_pki_types::InvalidDnsNameError) -> RedisError {
        RedisError {
            repr: ErrorRepr::WithDescriptionAndDetail(
                ErrorKind::IoError,
                "TLS Error",
                err.to_string(),
            ),
        }
    }
}

#[cfg(feature = "uuid")]
impl From<uuid::Error> for RedisError {
    fn from(err: uuid::Error) -> RedisError {
        RedisError {
            repr: ErrorRepr::WithDescriptionAndDetail(
                ErrorKind::TypeError,
                "Value is not a valid UUID",
                err.to_string(),
            ),
        }
    }
}

impl From<FromUtf8Error> for RedisError {
    fn from(_: FromUtf8Error) -> RedisError {
        RedisError {
            repr: ErrorRepr::WithDescription(ErrorKind::TypeError, "Cannot convert from UTF-8"),
        }
    }
}

impl From<(ErrorKind, &'static str)> for RedisError {
    fn from((kind, desc): (ErrorKind, &'static str)) -> RedisError {
        RedisError {
            repr: ErrorRepr::WithDescription(kind, desc),
        }
    }
}

impl From<(ErrorKind, &'static str, String)> for RedisError {
    fn from((kind, desc, detail): (ErrorKind, &'static str, String)) -> RedisError {
        RedisError {
            repr: ErrorRepr::WithDescriptionAndDetail(kind, desc, detail),
        }
    }
}

impl error::Error for RedisError {
    #[allow(deprecated)]
    fn description(&self) -> &str {
        match self.repr {
            ErrorRepr::WithDescription(_, desc) => desc,
            ErrorRepr::WithDescriptionAndDetail(_, desc, _) => desc,
            ErrorRepr::ExtensionError(_, _) => "extension error",
            ErrorRepr::IoError(ref err) => err.description(),
        }
    }

    fn cause(&self) -> Option<&dyn error::Error> {
        match self.repr {
            ErrorRepr::IoError(ref err) => Some(err as &dyn error::Error),
            _ => None,
        }
    }
}

impl fmt::Display for RedisError {
    fn fmt(&self, f: &mut fmt::Formatter<'_>) -> Result<(), fmt::Error> {
        match self.repr {
            ErrorRepr::WithDescription(kind, desc) => {
                desc.fmt(f)?;
                f.write_str("- ")?;
                fmt::Debug::fmt(&kind, f)
            }
            ErrorRepr::WithDescriptionAndDetail(kind, desc, ref detail) => {
                desc.fmt(f)?;
                f.write_str(" - ")?;
                fmt::Debug::fmt(&kind, f)?;
                f.write_str(": ")?;
                detail.fmt(f)
            }
            ErrorRepr::ExtensionError(ref code, ref detail) => {
                code.fmt(f)?;
                f.write_str(": ")?;
                detail.fmt(f)
            }
            ErrorRepr::IoError(ref err) => err.fmt(f),
        }
    }
}

impl fmt::Debug for RedisError {
    fn fmt(&self, f: &mut fmt::Formatter<'_>) -> Result<(), fmt::Error> {
        fmt::Display::fmt(self, f)
    }
}

pub(crate) enum RetryMethod {
    Reconnect,
    NoRetry,
    RetryImmediately,
    WaitAndRetry,
    AskRedirect,
    MovedRedirect,
<<<<<<< HEAD
    WaitAndRetryOnPrimaryRedirectOnReplica,
=======
>>>>>>> 30d57307
}

/// Indicates a general failure in the library.
impl RedisError {
    /// Returns the kind of the error.
    pub fn kind(&self) -> ErrorKind {
        match self.repr {
            ErrorRepr::WithDescription(kind, _)
            | ErrorRepr::WithDescriptionAndDetail(kind, _, _) => kind,
            ErrorRepr::ExtensionError(_, _) => ErrorKind::ExtensionError,
            ErrorRepr::IoError(_) => ErrorKind::IoError,
        }
    }

    /// Returns the error detail.
    pub fn detail(&self) -> Option<&str> {
        match self.repr {
            ErrorRepr::WithDescriptionAndDetail(_, _, ref detail)
            | ErrorRepr::ExtensionError(_, ref detail) => Some(detail.as_str()),
            _ => None,
        }
    }

    /// Returns the raw error code if available.
    pub fn code(&self) -> Option<&str> {
        match self.kind() {
            ErrorKind::ResponseError => Some("ERR"),
            ErrorKind::ExecAbortError => Some("EXECABORT"),
            ErrorKind::BusyLoadingError => Some("LOADING"),
            ErrorKind::NoScriptError => Some("NOSCRIPT"),
            ErrorKind::Moved => Some("MOVED"),
            ErrorKind::Ask => Some("ASK"),
            ErrorKind::TryAgain => Some("TRYAGAIN"),
            ErrorKind::ClusterDown => Some("CLUSTERDOWN"),
            ErrorKind::CrossSlot => Some("CROSSSLOT"),
            ErrorKind::MasterDown => Some("MASTERDOWN"),
            ErrorKind::ReadOnly => Some("READONLY"),
            ErrorKind::NotBusy => Some("NOTBUSY"),
            _ => match self.repr {
                ErrorRepr::ExtensionError(ref code, _) => Some(code),
                _ => None,
            },
        }
    }

    /// Returns the name of the error category for display purposes.
    pub fn category(&self) -> &str {
        match self.kind() {
            ErrorKind::ResponseError => "response error",
            ErrorKind::AuthenticationFailed => "authentication failed",
            ErrorKind::TypeError => "type error",
            ErrorKind::ExecAbortError => "script execution aborted",
            ErrorKind::BusyLoadingError => "busy loading",
            ErrorKind::NoScriptError => "no script",
            ErrorKind::InvalidClientConfig => "invalid client config",
            ErrorKind::Moved => "key moved",
            ErrorKind::Ask => "key moved (ask)",
            ErrorKind::TryAgain => "try again",
            ErrorKind::ClusterDown => "cluster down",
            ErrorKind::CrossSlot => "cross-slot",
            ErrorKind::MasterDown => "master down",
            ErrorKind::IoError => "I/O error",
            ErrorKind::ExtensionError => "extension error",
            ErrorKind::ClientError => "client error",
            ErrorKind::ReadOnly => "read-only",
            ErrorKind::MasterNameNotFoundBySentinel => "master name not found by sentinel",
            ErrorKind::NoValidReplicasFoundBySentinel => "no valid replicas found by sentinel",
            ErrorKind::EmptySentinelList => "empty sentinel list",
            ErrorKind::NotBusy => "not busy",
            ErrorKind::ClusterConnectionNotFound => "connection to node in cluster not found",
            #[cfg(feature = "json")]
            ErrorKind::Serialize => "serializing",
            ErrorKind::RESP3NotSupported => "resp3 is not supported by server",
<<<<<<< HEAD
            ErrorKind::ConnectionNotFound => "required connection not found",
=======
>>>>>>> 30d57307
            ErrorKind::ParseError => "parse error",
        }
    }

    /// Indicates that this failure is an IO failure.
    pub fn is_io_error(&self) -> bool {
        self.as_io_error().is_some()
    }

    pub(crate) fn as_io_error(&self) -> Option<&io::Error> {
        match &self.repr {
            ErrorRepr::IoError(e) => Some(e),
            _ => None,
        }
    }

    /// Indicates that this is a cluster error.
    pub fn is_cluster_error(&self) -> bool {
        matches!(
            self.kind(),
            ErrorKind::Moved | ErrorKind::Ask | ErrorKind::TryAgain | ErrorKind::ClusterDown
        )
    }

    /// Returns true if this error indicates that the connection was
    /// refused.  You should generally not rely much on this function
    /// unless you are writing unit tests that want to detect if a
    /// local server is available.
    pub fn is_connection_refusal(&self) -> bool {
        match self.repr {
            ErrorRepr::IoError(ref err) => {
                #[allow(clippy::match_like_matches_macro)]
                match err.kind() {
                    io::ErrorKind::ConnectionRefused => true,
                    // if we connect to a unix socket and the file does not
                    // exist yet, then we want to treat this as if it was a
                    // connection refusal.
                    io::ErrorKind::NotFound => cfg!(unix),
                    _ => false,
                }
            }
            _ => false,
        }
    }

    /// Returns true if error was caused by I/O time out.
    /// Note that this may not be accurate depending on platform.
    pub fn is_timeout(&self) -> bool {
        match self.repr {
            ErrorRepr::IoError(ref err) => matches!(
                err.kind(),
                io::ErrorKind::TimedOut | io::ErrorKind::WouldBlock
            ),
            _ => false,
        }
    }

    /// Returns true if error was caused by a dropped connection.
    pub fn is_connection_dropped(&self) -> bool {
        match self.repr {
            ErrorRepr::IoError(ref err) => matches!(
                err.kind(),
                io::ErrorKind::BrokenPipe
                    | io::ErrorKind::ConnectionReset
                    | io::ErrorKind::UnexpectedEof
            ),
            _ => false,
        }
    }

    /// Returns true if the error is likely to not be recoverable, and the connection must be replaced.
    pub fn is_unrecoverable_error(&self) -> bool {
        match self.retry_method() {
            RetryMethod::Reconnect => true,

            RetryMethod::NoRetry => false,
            RetryMethod::RetryImmediately => false,
            RetryMethod::WaitAndRetry => false,
            RetryMethod::AskRedirect => false,
            RetryMethod::MovedRedirect => false,
<<<<<<< HEAD
            RetryMethod::WaitAndRetryOnPrimaryRedirectOnReplica => false,
=======
>>>>>>> 30d57307
        }
    }

    /// Returns the node the error refers to.
    ///
    /// This returns `(addr, slot_id)`.
    pub fn redirect_node(&self) -> Option<(&str, u16)> {
        match self.kind() {
            ErrorKind::Ask | ErrorKind::Moved => (),
            _ => return None,
        }
        let mut iter = self.detail()?.split_ascii_whitespace();
        let slot_id: u16 = iter.next()?.parse().ok()?;
        let addr = iter.next()?;
        Some((addr, slot_id))
    }

    /// Returns the extension error code.
    ///
    /// This method should not be used because every time the redis library
    /// adds support for a new error code it would disappear form this method.
    /// `code()` always returns the code.
    #[deprecated(note = "use code() instead")]
    pub fn extension_error_code(&self) -> Option<&str> {
        match self.repr {
            ErrorRepr::ExtensionError(ref code, _) => Some(code),
            _ => None,
        }
    }

    /// Clone the `RedisError`, throwing away non-cloneable parts of an `IoError`.
    ///
    /// Deriving `Clone` is not possible because the wrapped `io::Error` is not
    /// cloneable.
    ///
    /// The `ioerror_description` parameter will be prepended to the message in
    /// case an `IoError` is found.
    #[cfg(feature = "connection-manager")] // Used to avoid "unused method" warning
    pub(crate) fn clone_mostly(&self, ioerror_description: &'static str) -> Self {
        let repr = match self.repr {
            ErrorRepr::WithDescription(kind, desc) => ErrorRepr::WithDescription(kind, desc),
            ErrorRepr::WithDescriptionAndDetail(kind, desc, ref detail) => {
                ErrorRepr::WithDescriptionAndDetail(kind, desc, detail.clone())
            }
            ErrorRepr::ExtensionError(ref code, ref detail) => {
                ErrorRepr::ExtensionError(code.clone(), detail.clone())
            }
            ErrorRepr::IoError(ref e) => ErrorRepr::IoError(io::Error::new(
                e.kind(),
                format!("{ioerror_description}: {e}"),
            )),
        };
        Self { repr }
    }

    pub(crate) fn retry_method(&self) -> RetryMethod {
        match self.kind() {
            ErrorKind::Moved => RetryMethod::MovedRedirect,
            ErrorKind::Ask => RetryMethod::AskRedirect,

            ErrorKind::TryAgain => RetryMethod::WaitAndRetry,
            ErrorKind::MasterDown => RetryMethod::WaitAndRetry,
            ErrorKind::ClusterDown => RetryMethod::WaitAndRetry,
<<<<<<< HEAD
            ErrorKind::MasterNameNotFoundBySentinel => RetryMethod::WaitAndRetry,
            ErrorKind::NoValidReplicasFoundBySentinel => RetryMethod::WaitAndRetry,

            ErrorKind::BusyLoadingError => RetryMethod::WaitAndRetryOnPrimaryRedirectOnReplica,

=======
            ErrorKind::BusyLoadingError => RetryMethod::WaitAndRetry,
            ErrorKind::MasterNameNotFoundBySentinel => RetryMethod::WaitAndRetry,
            ErrorKind::NoValidReplicasFoundBySentinel => RetryMethod::WaitAndRetry,

>>>>>>> 30d57307
            ErrorKind::ResponseError => RetryMethod::NoRetry,
            ErrorKind::ReadOnly => RetryMethod::NoRetry,
            ErrorKind::ExtensionError => RetryMethod::NoRetry,
            ErrorKind::ExecAbortError => RetryMethod::NoRetry,
            ErrorKind::TypeError => RetryMethod::NoRetry,
            ErrorKind::NoScriptError => RetryMethod::NoRetry,
            ErrorKind::InvalidClientConfig => RetryMethod::NoRetry,
            ErrorKind::CrossSlot => RetryMethod::NoRetry,
            ErrorKind::ClientError => RetryMethod::NoRetry,
            ErrorKind::EmptySentinelList => RetryMethod::NoRetry,
            ErrorKind::NotBusy => RetryMethod::NoRetry,
            #[cfg(feature = "json")]
            ErrorKind::Serialize => RetryMethod::NoRetry,
            ErrorKind::RESP3NotSupported => RetryMethod::NoRetry,

            ErrorKind::ParseError => RetryMethod::Reconnect,
            ErrorKind::AuthenticationFailed => RetryMethod::Reconnect,
<<<<<<< HEAD
            ErrorKind::ConnectionNotFound => RetryMethod::Reconnect,
=======
            ErrorKind::ClusterConnectionNotFound => RetryMethod::Reconnect,
>>>>>>> 30d57307

            ErrorKind::IoError => match &self.repr {
                ErrorRepr::IoError(err) => match err.kind() {
                    io::ErrorKind::ConnectionRefused => RetryMethod::Reconnect,
                    io::ErrorKind::NotFound => RetryMethod::Reconnect,
                    io::ErrorKind::ConnectionReset => RetryMethod::Reconnect,
                    io::ErrorKind::ConnectionAborted => RetryMethod::Reconnect,
                    io::ErrorKind::NotConnected => RetryMethod::Reconnect,
                    io::ErrorKind::BrokenPipe => RetryMethod::Reconnect,
                    io::ErrorKind::UnexpectedEof => RetryMethod::Reconnect,

                    io::ErrorKind::PermissionDenied => RetryMethod::NoRetry,
                    io::ErrorKind::Unsupported => RetryMethod::NoRetry,

                    _ => RetryMethod::RetryImmediately,
                },
                _ => RetryMethod::RetryImmediately,
            },
        }
    }
}

pub fn make_extension_error(code: String, detail: Option<String>) -> RedisError {
    RedisError {
        repr: ErrorRepr::ExtensionError(
            code,
            match detail {
                Some(x) => x,
                None => "Unknown extension error encountered".to_string(),
            },
        ),
    }
}

/// Library generic result type.
pub type RedisResult<T> = Result<T, RedisError>;

/// Library generic future type.
#[cfg(feature = "aio")]
pub type RedisFuture<'a, T> = futures_util::future::BoxFuture<'a, RedisResult<T>>;

/// An info dictionary type.
#[derive(Debug, Clone)]
pub struct InfoDict {
    map: HashMap<String, Value>,
}

/// This type provides convenient access to key/value BulkString returned by
/// the "INFO" command.  It acts like a regular mapping but also has
/// a convenience method `get` which can return BulkString in the appropriate
/// type.
///
/// For instance this can be used to query the server for the role it's
/// in (master, slave) etc:
///
/// ```rust,no_run
/// # fn do_something() -> redis::RedisResult<()> {
/// # let client = redis::Client::open("redis://127.0.0.1/").unwrap();
/// # let mut con = client.get_connection().unwrap();
/// let info : redis::InfoDict = redis::cmd("INFO").query(&mut con)?;
/// let role : Option<String> = info.get("role");
/// # Ok(()) }
/// ```
impl InfoDict {
    /// Creates a new info dictionary from a string in the response of
    /// the INFO command.  Each line is a key, value pair with the
    /// key and value separated by a colon (`:`).  Lines starting with a
    /// hash (`#`) are ignored.
    pub fn new(kvpairs: &str) -> InfoDict {
        let mut map = HashMap::new();
        for line in kvpairs.lines() {
            if line.is_empty() || line.starts_with('#') {
                continue;
            }
            let mut p = line.splitn(2, ':');
            let (k, v) = match (p.next(), p.next()) {
                (Some(k), Some(v)) => (k.to_string(), v.to_string()),
                _ => continue,
            };
            map.insert(k, Value::SimpleString(v));
        }
        InfoDict { map }
    }

    /// Fetches a value by key and converts it into the given type.
    /// Typical types are `String`, `bool` and integer types.
    pub fn get<T: FromRedisValue>(&self, key: &str) -> Option<T> {
        match self.find(&key) {
            Some(x) => from_redis_value(x).ok(),
            None => None,
        }
    }

    /// Looks up a key in the info dict.
    pub fn find(&self, key: &&str) -> Option<&Value> {
        self.map.get(*key)
    }

    /// Checks if a key is contained in the info dicf.
    pub fn contains_key(&self, key: &&str) -> bool {
        self.find(key).is_some()
    }

    /// Returns the size of the info dict.
    pub fn len(&self) -> usize {
        self.map.len()
    }

    /// Checks if the dict is empty.
    pub fn is_empty(&self) -> bool {
        self.map.is_empty()
    }
}

impl Deref for InfoDict {
    type Target = HashMap<String, Value>;

    fn deref(&self) -> &Self::Target {
        &self.map
    }
}

/// Abstraction trait for redis command abstractions.
pub trait RedisWrite {
    /// Accepts a serialized redis command.
    fn write_arg(&mut self, arg: &[u8]);

    /// Accepts a serialized redis command.
    fn write_arg_fmt(&mut self, arg: impl fmt::Display) {
        self.write_arg(arg.to_string().as_bytes())
    }
}

impl RedisWrite for Vec<Vec<u8>> {
    fn write_arg(&mut self, arg: &[u8]) {
        self.push(arg.to_owned());
    }

    fn write_arg_fmt(&mut self, arg: impl fmt::Display) {
        self.push(arg.to_string().into_bytes())
    }
}

/// Used to convert a value into one or multiple redis argument
/// strings.  Most values will produce exactly one item but in
/// some cases it might make sense to produce more than one.
pub trait ToRedisArgs: Sized {
    /// This converts the value into a vector of bytes.  Each item
    /// is a single argument.  Most items generate a vector of a
    /// single item.
    ///
    /// The exception to this rule currently are vectors of items.
    fn to_redis_args(&self) -> Vec<Vec<u8>> {
        let mut out = Vec::new();
        self.write_redis_args(&mut out);
        out
    }

    /// This writes the value into a vector of bytes.  Each item
    /// is a single argument.  Most items generate a single item.
    ///
    /// The exception to this rule currently are vectors of items.
    fn write_redis_args<W>(&self, out: &mut W)
    where
        W: ?Sized + RedisWrite;

    /// Returns an information about the contained value with regards
    /// to it's numeric behavior in a redis context.  This is used in
    /// some high level concepts to switch between different implementations
    /// of redis functions (for instance `INCR` vs `INCRBYFLOAT`).
    fn describe_numeric_behavior(&self) -> NumericBehavior {
        NumericBehavior::NonNumeric
    }

    /// Returns an indiciation if the value contained is exactly one
    /// argument.  It returns false if it's zero or more than one.  This
    /// is used in some high level functions to intelligently switch
    /// between `GET` and `MGET` variants.
    fn is_single_arg(&self) -> bool {
        true
    }

    /// This only exists internally as a workaround for the lack of
    /// specialization.
    #[doc(hidden)]
    fn write_args_from_slice<W>(items: &[Self], out: &mut W)
    where
        W: ?Sized + RedisWrite,
    {
        Self::make_arg_iter_ref(items.iter(), out)
    }

    /// This only exists internally as a workaround for the lack of
    /// specialization.
    #[doc(hidden)]
    fn make_arg_iter_ref<'a, I, W>(items: I, out: &mut W)
    where
        W: ?Sized + RedisWrite,
        I: Iterator<Item = &'a Self>,
        Self: 'a,
    {
        for item in items {
            item.write_redis_args(out);
        }
    }

    #[doc(hidden)]
    fn is_single_vec_arg(items: &[Self]) -> bool {
        items.len() == 1 && items[0].is_single_arg()
    }
}

macro_rules! itoa_based_to_redis_impl {
    ($t:ty, $numeric:expr) => {
        impl ToRedisArgs for $t {
            fn write_redis_args<W>(&self, out: &mut W)
            where
                W: ?Sized + RedisWrite,
            {
                let mut buf = ::itoa::Buffer::new();
                let s = buf.format(*self);
                out.write_arg(s.as_bytes())
            }

            fn describe_numeric_behavior(&self) -> NumericBehavior {
                $numeric
            }
        }
    };
}

macro_rules! non_zero_itoa_based_to_redis_impl {
    ($t:ty, $numeric:expr) => {
        impl ToRedisArgs for $t {
            fn write_redis_args<W>(&self, out: &mut W)
            where
                W: ?Sized + RedisWrite,
            {
                let mut buf = ::itoa::Buffer::new();
                let s = buf.format(self.get());
                out.write_arg(s.as_bytes())
            }

            fn describe_numeric_behavior(&self) -> NumericBehavior {
                $numeric
            }
        }
    };
}

macro_rules! ryu_based_to_redis_impl {
    ($t:ty, $numeric:expr) => {
        impl ToRedisArgs for $t {
            fn write_redis_args<W>(&self, out: &mut W)
            where
                W: ?Sized + RedisWrite,
            {
                let mut buf = ::ryu::Buffer::new();
                let s = buf.format(*self);
                out.write_arg(s.as_bytes())
            }

            fn describe_numeric_behavior(&self) -> NumericBehavior {
                $numeric
            }
        }
    };
}

impl ToRedisArgs for u8 {
    fn write_redis_args<W>(&self, out: &mut W)
    where
        W: ?Sized + RedisWrite,
    {
        let mut buf = ::itoa::Buffer::new();
        let s = buf.format(*self);
        out.write_arg(s.as_bytes())
    }

    fn write_args_from_slice<W>(items: &[u8], out: &mut W)
    where
        W: ?Sized + RedisWrite,
    {
        out.write_arg(items);
    }

    fn is_single_vec_arg(_items: &[u8]) -> bool {
        true
    }
}

itoa_based_to_redis_impl!(i8, NumericBehavior::NumberIsInteger);
itoa_based_to_redis_impl!(i16, NumericBehavior::NumberIsInteger);
itoa_based_to_redis_impl!(u16, NumericBehavior::NumberIsInteger);
itoa_based_to_redis_impl!(i32, NumericBehavior::NumberIsInteger);
itoa_based_to_redis_impl!(u32, NumericBehavior::NumberIsInteger);
itoa_based_to_redis_impl!(i64, NumericBehavior::NumberIsInteger);
itoa_based_to_redis_impl!(u64, NumericBehavior::NumberIsInteger);
itoa_based_to_redis_impl!(isize, NumericBehavior::NumberIsInteger);
itoa_based_to_redis_impl!(usize, NumericBehavior::NumberIsInteger);

non_zero_itoa_based_to_redis_impl!(core::num::NonZeroU8, NumericBehavior::NumberIsInteger);
non_zero_itoa_based_to_redis_impl!(core::num::NonZeroI8, NumericBehavior::NumberIsInteger);
non_zero_itoa_based_to_redis_impl!(core::num::NonZeroU16, NumericBehavior::NumberIsInteger);
non_zero_itoa_based_to_redis_impl!(core::num::NonZeroI16, NumericBehavior::NumberIsInteger);
non_zero_itoa_based_to_redis_impl!(core::num::NonZeroU32, NumericBehavior::NumberIsInteger);
non_zero_itoa_based_to_redis_impl!(core::num::NonZeroI32, NumericBehavior::NumberIsInteger);
non_zero_itoa_based_to_redis_impl!(core::num::NonZeroU64, NumericBehavior::NumberIsInteger);
non_zero_itoa_based_to_redis_impl!(core::num::NonZeroI64, NumericBehavior::NumberIsInteger);
non_zero_itoa_based_to_redis_impl!(core::num::NonZeroUsize, NumericBehavior::NumberIsInteger);
non_zero_itoa_based_to_redis_impl!(core::num::NonZeroIsize, NumericBehavior::NumberIsInteger);

ryu_based_to_redis_impl!(f32, NumericBehavior::NumberIsFloat);
ryu_based_to_redis_impl!(f64, NumericBehavior::NumberIsFloat);

#[cfg(any(
    feature = "rust_decimal",
    feature = "bigdecimal",
    feature = "num-bigint"
))]
macro_rules! bignum_to_redis_impl {
    ($t:ty) => {
        impl ToRedisArgs for $t {
            fn write_redis_args<W>(&self, out: &mut W)
            where
                W: ?Sized + RedisWrite,
            {
                out.write_arg(&self.to_string().into_bytes())
            }
        }
    };
}

#[cfg(feature = "rust_decimal")]
bignum_to_redis_impl!(rust_decimal::Decimal);
#[cfg(feature = "bigdecimal")]
bignum_to_redis_impl!(bigdecimal::BigDecimal);
#[cfg(feature = "num-bigint")]
bignum_to_redis_impl!(num_bigint::BigInt);
#[cfg(feature = "num-bigint")]
bignum_to_redis_impl!(num_bigint::BigUint);

impl ToRedisArgs for bool {
    fn write_redis_args<W>(&self, out: &mut W)
    where
        W: ?Sized + RedisWrite,
    {
        out.write_arg(if *self { b"1" } else { b"0" })
    }
}

impl ToRedisArgs for String {
    fn write_redis_args<W>(&self, out: &mut W)
    where
        W: ?Sized + RedisWrite,
    {
        out.write_arg(self.as_bytes())
    }
}

impl<'a> ToRedisArgs for &'a str {
    fn write_redis_args<W>(&self, out: &mut W)
    where
        W: ?Sized + RedisWrite,
    {
        out.write_arg(self.as_bytes())
    }
}

impl<T: ToRedisArgs> ToRedisArgs for Vec<T> {
    fn write_redis_args<W>(&self, out: &mut W)
    where
        W: ?Sized + RedisWrite,
    {
        ToRedisArgs::write_args_from_slice(self, out)
    }

    fn is_single_arg(&self) -> bool {
        ToRedisArgs::is_single_vec_arg(&self[..])
    }
}

impl<'a, T: ToRedisArgs> ToRedisArgs for &'a [T] {
    fn write_redis_args<W>(&self, out: &mut W)
    where
        W: ?Sized + RedisWrite,
    {
        ToRedisArgs::write_args_from_slice(self, out)
    }

    fn is_single_arg(&self) -> bool {
        ToRedisArgs::is_single_vec_arg(self)
    }
}

impl<T: ToRedisArgs> ToRedisArgs for Option<T> {
    fn write_redis_args<W>(&self, out: &mut W)
    where
        W: ?Sized + RedisWrite,
    {
        if let Some(ref x) = *self {
            x.write_redis_args(out);
        }
    }

    fn describe_numeric_behavior(&self) -> NumericBehavior {
        match *self {
            Some(ref x) => x.describe_numeric_behavior(),
            None => NumericBehavior::NonNumeric,
        }
    }

    fn is_single_arg(&self) -> bool {
        match *self {
            Some(ref x) => x.is_single_arg(),
            None => false,
        }
    }
}

impl<T: ToRedisArgs> ToRedisArgs for &T {
    fn write_redis_args<W>(&self, out: &mut W)
    where
        W: ?Sized + RedisWrite,
    {
        (*self).write_redis_args(out)
    }

    fn is_single_arg(&self) -> bool {
        (*self).is_single_arg()
    }
}

/// @note: Redis cannot store empty sets so the application has to
/// check whether the set is empty and if so, not attempt to use that
/// result
impl<T: ToRedisArgs + Hash + Eq, S: BuildHasher + Default> ToRedisArgs
    for std::collections::HashSet<T, S>
{
    fn write_redis_args<W>(&self, out: &mut W)
    where
        W: ?Sized + RedisWrite,
    {
        ToRedisArgs::make_arg_iter_ref(self.iter(), out)
    }

    fn is_single_arg(&self) -> bool {
        self.len() <= 1
    }
}

/// @note: Redis cannot store empty sets so the application has to
/// check whether the set is empty and if so, not attempt to use that
/// result
#[cfg(feature = "ahash")]
impl<T: ToRedisArgs + Hash + Eq, S: BuildHasher + Default> ToRedisArgs for ahash::AHashSet<T, S> {
    fn write_redis_args<W>(&self, out: &mut W)
    where
        W: ?Sized + RedisWrite,
    {
        ToRedisArgs::make_arg_iter_ref(self.iter(), out)
    }

    fn is_single_arg(&self) -> bool {
        self.len() <= 1
    }
}

/// @note: Redis cannot store empty sets so the application has to
/// check whether the set is empty and if so, not attempt to use that
/// result
impl<T: ToRedisArgs + Hash + Eq + Ord> ToRedisArgs for BTreeSet<T> {
    fn write_redis_args<W>(&self, out: &mut W)
    where
        W: ?Sized + RedisWrite,
    {
        ToRedisArgs::make_arg_iter_ref(self.iter(), out)
    }

    fn is_single_arg(&self) -> bool {
        self.len() <= 1
    }
}

/// this flattens BTreeMap into something that goes well with HMSET
/// @note: Redis cannot store empty sets so the application has to
/// check whether the set is empty and if so, not attempt to use that
/// result
impl<T: ToRedisArgs + Hash + Eq + Ord, V: ToRedisArgs> ToRedisArgs for BTreeMap<T, V> {
    fn write_redis_args<W>(&self, out: &mut W)
    where
        W: ?Sized + RedisWrite,
    {
        for (key, value) in self {
            // otherwise things like HMSET will simply NOT work
            assert!(key.is_single_arg() && value.is_single_arg());

            key.write_redis_args(out);
            value.write_redis_args(out);
        }
    }

    fn is_single_arg(&self) -> bool {
        self.len() <= 1
    }
}

impl<T: ToRedisArgs + Hash + Eq + Ord, V: ToRedisArgs> ToRedisArgs
    for std::collections::HashMap<T, V>
{
    fn write_redis_args<W>(&self, out: &mut W)
    where
        W: ?Sized + RedisWrite,
    {
        for (key, value) in self {
            assert!(key.is_single_arg() && value.is_single_arg());

            key.write_redis_args(out);
            value.write_redis_args(out);
        }
    }

    fn is_single_arg(&self) -> bool {
        self.len() <= 1
    }
}

macro_rules! to_redis_args_for_tuple {
    () => ();
    ($($name:ident,)+) => (
        #[doc(hidden)]
        impl<$($name: ToRedisArgs),*> ToRedisArgs for ($($name,)*) {
            // we have local variables named T1 as dummies and those
            // variables are unused.
            #[allow(non_snake_case, unused_variables)]
            fn write_redis_args<W>(&self, out: &mut W) where W: ?Sized + RedisWrite {
                let ($(ref $name,)*) = *self;
                $($name.write_redis_args(out);)*
            }

            #[allow(non_snake_case, unused_variables)]
            fn is_single_arg(&self) -> bool {
                let mut n = 0u32;
                $(let $name = (); n += 1;)*
                n == 1
            }
        }
        to_redis_args_for_tuple_peel!($($name,)*);
    )
}

/// This chips of the leading one and recurses for the rest.  So if the first
/// iteration was T1, T2, T3 it will recurse to T2, T3.  It stops for tuples
/// of size 1 (does not implement down to unit).
macro_rules! to_redis_args_for_tuple_peel {
    ($name:ident, $($other:ident,)*) => (to_redis_args_for_tuple!($($other,)*);)
}

to_redis_args_for_tuple! { T1, T2, T3, T4, T5, T6, T7, T8, T9, T10, T11, T12, }

impl<T: ToRedisArgs, const N: usize> ToRedisArgs for &[T; N] {
    fn write_redis_args<W>(&self, out: &mut W)
    where
        W: ?Sized + RedisWrite,
    {
        ToRedisArgs::write_args_from_slice(self.as_slice(), out)
    }

    fn is_single_arg(&self) -> bool {
        ToRedisArgs::is_single_vec_arg(self.as_slice())
    }
}

fn vec_to_array<T, const N: usize>(items: Vec<T>, original_value: &Value) -> RedisResult<[T; N]> {
    match items.try_into() {
        Ok(array) => Ok(array),
        Err(items) => {
            let msg = format!(
                "Response has wrong dimension, expected {N}, got {}",
                items.len()
            );
            invalid_type_error!(original_value, msg)
        }
    }
}

impl<T: FromRedisValue, const N: usize> FromRedisValue for [T; N] {
    fn from_redis_value(value: &Value) -> RedisResult<[T; N]> {
        match *value {
            Value::BulkString(ref bytes) => match FromRedisValue::from_byte_vec(bytes) {
                Some(items) => vec_to_array(items, value),
                None => {
                    let msg = format!(
                        "Conversion to Array[{}; {N}] failed",
                        std::any::type_name::<T>()
                    );
                    invalid_type_error!(value, msg)
                }
            },
            Value::Array(ref items) => {
                let items = FromRedisValue::from_redis_values(items)?;
                vec_to_array(items, value)
            }
            Value::Nil => vec_to_array(vec![], value),
            _ => invalid_type_error!(value, "Response type not array compatible"),
        }
    }
}

/// This trait is used to convert a redis value into a more appropriate
/// type.  While a redis `Value` can represent any response that comes
/// back from the redis server, usually you want to map this into something
/// that works better in rust.  For instance you might want to convert the
/// return value into a `String` or an integer.
///
/// This trait is well supported throughout the library and you can
/// implement it for your own types if you want.
///
/// In addition to what you can see from the docs, this is also implemented
/// for tuples up to size 12 and for `Vec<u8>`.
pub trait FromRedisValue: Sized {
    /// Given a redis `Value` this attempts to convert it into the given
    /// destination type.  If that fails because it's not compatible an
    /// appropriate error is generated.
    fn from_redis_value(v: &Value) -> RedisResult<Self>;

    /// Given a redis `Value` this attempts to convert it into the given
    /// destination type.  If that fails because it's not compatible an
    /// appropriate error is generated.
    fn from_owned_redis_value(v: Value) -> RedisResult<Self> {
        // By default, fall back to `from_redis_value`.
        // This function only needs to be implemented if it can benefit
        // from taking `v` by value.
        Self::from_redis_value(&v)
    }

    /// Similar to `from_redis_value` but constructs a vector of objects
    /// from another vector of values.  This primarily exists internally
    /// to customize the behavior for vectors of tuples.
    fn from_redis_values(items: &[Value]) -> RedisResult<Vec<Self>> {
        items.iter().map(FromRedisValue::from_redis_value).collect()
    }

    /// The same as `from_redis_values`, but takes a `Vec<Value>` instead
    /// of a `&[Value]`.
    fn from_owned_redis_values(items: Vec<Value>) -> RedisResult<Vec<Self>> {
        items
            .into_iter()
            .map(FromRedisValue::from_owned_redis_value)
            .collect()
    }

    /// Convert bytes to a single element vector.
    fn from_byte_vec(_vec: &[u8]) -> Option<Vec<Self>> {
        Self::from_owned_redis_value(Value::BulkString(_vec.into()))
            .map(|rv| vec![rv])
            .ok()
    }

    /// Convert bytes to a single element vector.
    fn from_owned_byte_vec(_vec: Vec<u8>) -> RedisResult<Vec<Self>> {
        Self::from_owned_redis_value(Value::BulkString(_vec)).map(|rv| vec![rv])
    }
}

fn get_inner_value(v: &Value) -> &Value {
    if let Value::Attribute {
        data,
        attributes: _,
    } = v
    {
        data.as_ref()
    } else {
        v
    }
}

fn get_owned_inner_value(v: Value) -> Value {
    if let Value::Attribute {
        data,
        attributes: _,
    } = v
    {
        *data
    } else {
        v
    }
}

macro_rules! from_redis_value_for_num_internal {
    ($t:ty, $v:expr) => {{
        let v = if let Value::Attribute {
            data,
            attributes: _,
        } = $v
        {
            data
        } else {
            $v
        };
        match *v {
            Value::Int(val) => Ok(val as $t),
            Value::SimpleString(ref s) => match s.parse::<$t>() {
                Ok(rv) => Ok(rv),
                Err(_) => invalid_type_error!(v, "Could not convert from string."),
            },
            Value::BulkString(ref bytes) => match from_utf8(bytes)?.parse::<$t>() {
                Ok(rv) => Ok(rv),
                Err(_) => invalid_type_error!(v, "Could not convert from string."),
            },
            Value::Double(val) => Ok(val as $t),
            _ => invalid_type_error!(v, "Response type not convertible to numeric."),
        }
    }};
}

macro_rules! from_redis_value_for_num {
    ($t:ty) => {
        impl FromRedisValue for $t {
            fn from_redis_value(v: &Value) -> RedisResult<$t> {
                from_redis_value_for_num_internal!($t, v)
            }
        }
    };
}

impl FromRedisValue for u8 {
    fn from_redis_value(v: &Value) -> RedisResult<u8> {
        from_redis_value_for_num_internal!(u8, v)
    }

    // this hack allows us to specialize Vec<u8> to work with binary BulkString.
    fn from_byte_vec(vec: &[u8]) -> Option<Vec<u8>> {
        Some(vec.to_vec())
    }
    fn from_owned_byte_vec(vec: Vec<u8>) -> RedisResult<Vec<u8>> {
        Ok(vec)
    }
}

from_redis_value_for_num!(i8);
from_redis_value_for_num!(i16);
from_redis_value_for_num!(u16);
from_redis_value_for_num!(i32);
from_redis_value_for_num!(u32);
from_redis_value_for_num!(i64);
from_redis_value_for_num!(u64);
from_redis_value_for_num!(i128);
from_redis_value_for_num!(u128);
from_redis_value_for_num!(f32);
from_redis_value_for_num!(f64);
from_redis_value_for_num!(isize);
from_redis_value_for_num!(usize);

#[cfg(any(
    feature = "rust_decimal",
    feature = "bigdecimal",
    feature = "num-bigint"
))]
macro_rules! from_redis_value_for_bignum_internal {
    ($t:ty, $v:expr) => {{
        let v = $v;
        match *v {
            Value::Int(val) => <$t>::try_from(val)
                .map_err(|_| invalid_type_error_inner!(v, "Could not convert from integer.")),
            Value::SimpleString(ref s) => match s.parse::<$t>() {
                Ok(rv) => Ok(rv),
                Err(_) => invalid_type_error!(v, "Could not convert from string."),
            },
            Value::BulkString(ref bytes) => match from_utf8(bytes)?.parse::<$t>() {
                Ok(rv) => Ok(rv),
                Err(_) => invalid_type_error!(v, "Could not convert from string."),
            },
            _ => invalid_type_error!(v, "Response type not convertible to numeric."),
        }
    }};
}

#[cfg(any(
    feature = "rust_decimal",
    feature = "bigdecimal",
    feature = "num-bigint"
))]
macro_rules! from_redis_value_for_bignum {
    ($t:ty) => {
        impl FromRedisValue for $t {
            fn from_redis_value(v: &Value) -> RedisResult<$t> {
                from_redis_value_for_bignum_internal!($t, v)
            }
        }
    };
}

#[cfg(feature = "rust_decimal")]
from_redis_value_for_bignum!(rust_decimal::Decimal);
#[cfg(feature = "bigdecimal")]
from_redis_value_for_bignum!(bigdecimal::BigDecimal);
#[cfg(feature = "num-bigint")]
from_redis_value_for_bignum!(num_bigint::BigInt);
#[cfg(feature = "num-bigint")]
from_redis_value_for_bignum!(num_bigint::BigUint);

impl FromRedisValue for bool {
    fn from_redis_value(v: &Value) -> RedisResult<bool> {
        let v = get_inner_value(v);
        match *v {
            Value::Nil => Ok(false),
            Value::Int(val) => Ok(val != 0),
            Value::SimpleString(ref s) => {
                if &s[..] == "1" {
                    Ok(true)
                } else if &s[..] == "0" {
                    Ok(false)
                } else {
                    invalid_type_error!(v, "Response SimpleString not valid boolean");
                }
            }
            Value::BulkString(ref bytes) => {
                if bytes == b"1" {
                    Ok(true)
                } else if bytes == b"0" {
                    Ok(false)
                } else {
                    invalid_type_error!(v, "Response type not bool compatible.");
                }
            }
            Value::Boolean(b) => Ok(b),
            Value::Okay => Ok(true),
            _ => invalid_type_error!(v, "Response type not bool compatible."),
        }
    }
}

impl FromRedisValue for CString {
    fn from_redis_value(v: &Value) -> RedisResult<CString> {
        let v = get_inner_value(v);
        match *v {
            Value::BulkString(ref bytes) => Ok(CString::new(bytes.as_slice())?),
            Value::Okay => Ok(CString::new("OK")?),
            Value::SimpleString(ref val) => Ok(CString::new(val.as_bytes())?),
            _ => invalid_type_error!(v, "Response type not CString compatible."),
        }
    }
    fn from_owned_redis_value(v: Value) -> RedisResult<CString> {
        let v = get_owned_inner_value(v);
        match v {
            Value::BulkString(bytes) => Ok(CString::new(bytes)?),
            Value::Okay => Ok(CString::new("OK")?),
            Value::SimpleString(val) => Ok(CString::new(val)?),
            _ => invalid_type_error!(v, "Response type not CString compatible."),
        }
    }
}

impl FromRedisValue for String {
    fn from_redis_value(v: &Value) -> RedisResult<String> {
        let v = get_inner_value(v);
        match *v {
            Value::BulkString(ref bytes) => Ok(from_utf8(bytes)?.to_string()),
            Value::Okay => Ok("OK".to_string()),
            Value::SimpleString(ref val) => Ok(val.to_string()),
            Value::VerbatimString {
                format: _,
                ref text,
            } => Ok(text.to_string()),
            Value::Double(ref val) => Ok(val.to_string()),
            Value::Int(val) => Ok(val.to_string()),
            _ => invalid_type_error!(v, "Response type not string compatible."),
        }
    }

    fn from_owned_redis_value(v: Value) -> RedisResult<String> {
        let v = get_owned_inner_value(v);
        match v {
            Value::BulkString(bytes) => Ok(String::from_utf8(bytes)?),
            Value::Okay => Ok("OK".to_string()),
            Value::SimpleString(val) => Ok(val),
            Value::VerbatimString { format: _, text } => Ok(text),
            Value::Double(val) => Ok(val.to_string()),
            Value::Int(val) => Ok(val.to_string()),
            _ => invalid_type_error!(v, "Response type not string compatible."),
        }
    }
}

/// Implement `FromRedisValue` for `$Type` (which should use the generic parameter `$T`).
///
/// The implementation parses the value into a vec, and then passes the value through `$convert`.
/// If `$convert` is ommited, it defaults to `Into::into`.
macro_rules! from_vec_from_redis_value {
    (<$T:ident> $Type:ty) => {
        from_vec_from_redis_value!(<$T> $Type; Into::into);
    };

    (<$T:ident> $Type:ty; $convert:expr) => {
        impl<$T: FromRedisValue> FromRedisValue for $Type {
            fn from_redis_value(v: &Value) -> RedisResult<$Type> {
                match v {
                    // All binary BulkString except u8 will try to parse into a single element vector.
                    // u8 has its own implementation of from_byte_vec.
                    Value::BulkString(bytes) => match FromRedisValue::from_byte_vec(bytes) {
                        Some(x) => Ok($convert(x)),
                        None => invalid_type_error!(
                            v,
                            format!("Conversion to {} failed.", std::any::type_name::<$Type>())
                        ),
                    },
                    Value::Array(items) => FromRedisValue::from_redis_values(items).map($convert),
                    Value::Set(ref items) => FromRedisValue::from_redis_values(items).map($convert),
                    Value::Map(ref items) => {
                        let mut n: Vec<T> = vec![];
                        for item in items {
                            match FromRedisValue::from_redis_value(&Value::Map(vec![item.clone()])) {
                                Ok(v) => {
                                    n.push(v);
                                }
                                Err(e) => {
                                    return Err(e);
                                }
                            }
                        }
                        Ok($convert(n))
                    }
                    Value::Nil => Ok($convert(Vec::new())),
                    _ => invalid_type_error!(v, "Response type not vector compatible."),
                }
            }
            fn from_owned_redis_value(v: Value) -> RedisResult<$Type> {
                match v {
                    // Binary BulkString is parsed into a single-element vector, except
                    // for the element type `u8`, which directly consumes the entire
                    // array of bytes.
                    Value::BulkString(bytes) => FromRedisValue::from_owned_byte_vec(bytes).map($convert),
                    Value::Array(items) => FromRedisValue::from_owned_redis_values(items).map($convert),
                    Value::Set(items) => FromRedisValue::from_owned_redis_values(items).map($convert),
                    Value::Map(items) => {
                        let mut n: Vec<T> = vec![];
                        for item in items {
                            match FromRedisValue::from_owned_redis_value(Value::Map(vec![item])) {
                                Ok(v) => {
                                    n.push(v);
                                }
                                Err(e) => {
                                    return Err(e);
                                }
                            }
                        }
                        Ok($convert(n))
                    }
                    Value::Nil => Ok($convert(Vec::new())),
                    _ => invalid_type_error!(v, "Response type not vector compatible."),
                }
            }
        }
    };
}

from_vec_from_redis_value!(<T> Vec<T>);
from_vec_from_redis_value!(<T> std::sync::Arc<[T]>);
from_vec_from_redis_value!(<T> Box<[T]>; Vec::into_boxed_slice);

impl<K: FromRedisValue + Eq + Hash, V: FromRedisValue, S: BuildHasher + Default> FromRedisValue
    for std::collections::HashMap<K, V, S>
{
    fn from_redis_value(v: &Value) -> RedisResult<std::collections::HashMap<K, V, S>> {
        let v = get_inner_value(v);
        match *v {
            Value::Nil => Ok(Default::default()),
            _ => v
                .as_map_iter()
                .ok_or_else(|| {
                    invalid_type_error_inner!(v, "Response type not hashmap compatible")
                })?
                .map(|(k, v)| Ok((from_redis_value(k)?, from_redis_value(v)?)))
                .collect(),
        }
    }
    fn from_owned_redis_value(v: Value) -> RedisResult<std::collections::HashMap<K, V, S>> {
        let v = get_owned_inner_value(v);
        match v {
            Value::Nil => Ok(Default::default()),
            _ => v
                .into_map_iter()
                .map_err(|v| invalid_type_error_inner!(v, "Response type not hashmap compatible"))?
                .map(|(k, v)| Ok((from_owned_redis_value(k)?, from_owned_redis_value(v)?)))
                .collect(),
        }
    }
}

#[cfg(feature = "ahash")]
impl<K: FromRedisValue + Eq + Hash, V: FromRedisValue> FromRedisValue for ahash::AHashMap<K, V> {
    fn from_redis_value(v: &Value) -> RedisResult<ahash::AHashMap<K, V>> {
        let v = get_inner_value(v);
        match *v {
            Value::Nil => Ok(ahash::AHashMap::with_hasher(Default::default())),
            _ => v
                .as_map_iter()
                .ok_or_else(|| {
                    invalid_type_error_inner!(v, "Response type not hashmap compatible")
                })?
                .map(|(k, v)| Ok((from_redis_value(k)?, from_redis_value(v)?)))
                .collect(),
        }
    }
    fn from_owned_redis_value(v: Value) -> RedisResult<ahash::AHashMap<K, V>> {
        let v = get_owned_inner_value(v);
        match v {
            Value::Nil => Ok(ahash::AHashMap::with_hasher(Default::default())),
            _ => v
                .into_map_iter()
                .map_err(|v| invalid_type_error_inner!(v, "Response type not hashmap compatible"))?
                .map(|(k, v)| Ok((from_owned_redis_value(k)?, from_owned_redis_value(v)?)))
                .collect(),
        }
    }
}

impl<K: FromRedisValue + Eq + Hash, V: FromRedisValue> FromRedisValue for BTreeMap<K, V>
where
    K: Ord,
{
    fn from_redis_value(v: &Value) -> RedisResult<BTreeMap<K, V>> {
        let v = get_inner_value(v);
        v.as_map_iter()
            .ok_or_else(|| invalid_type_error_inner!(v, "Response type not btreemap compatible"))?
            .map(|(k, v)| Ok((from_redis_value(k)?, from_redis_value(v)?)))
            .collect()
    }
    fn from_owned_redis_value(v: Value) -> RedisResult<BTreeMap<K, V>> {
        let v = get_owned_inner_value(v);
        v.into_map_iter()
            .map_err(|v| invalid_type_error_inner!(v, "Response type not btreemap compatible"))?
            .map(|(k, v)| Ok((from_owned_redis_value(k)?, from_owned_redis_value(v)?)))
            .collect()
    }
}

impl<T: FromRedisValue + Eq + Hash, S: BuildHasher + Default> FromRedisValue
    for std::collections::HashSet<T, S>
{
    fn from_redis_value(v: &Value) -> RedisResult<std::collections::HashSet<T, S>> {
        let v = get_inner_value(v);
        let items = v
            .as_sequence()
            .ok_or_else(|| invalid_type_error_inner!(v, "Response type not hashset compatible"))?;
        items.iter().map(|item| from_redis_value(item)).collect()
    }
    fn from_owned_redis_value(v: Value) -> RedisResult<std::collections::HashSet<T, S>> {
        let v = get_owned_inner_value(v);
        let items = v
            .into_sequence()
            .map_err(|v| invalid_type_error_inner!(v, "Response type not hashset compatible"))?;
        items
            .into_iter()
            .map(|item| from_owned_redis_value(item))
            .collect()
    }
}

#[cfg(feature = "ahash")]
impl<T: FromRedisValue + Eq + Hash> FromRedisValue for ahash::AHashSet<T> {
    fn from_redis_value(v: &Value) -> RedisResult<ahash::AHashSet<T>> {
        let v = get_inner_value(v);
        let items = v
            .as_sequence()
            .ok_or_else(|| invalid_type_error_inner!(v, "Response type not hashset compatible"))?;
        items.iter().map(|item| from_redis_value(item)).collect()
    }

    fn from_owned_redis_value(v: Value) -> RedisResult<ahash::AHashSet<T>> {
        let v = get_owned_inner_value(v);
        let items = v
            .into_sequence()
            .map_err(|v| invalid_type_error_inner!(v, "Response type not hashset compatible"))?;
        items
            .into_iter()
            .map(|item| from_owned_redis_value(item))
            .collect()
    }
}

impl<T: FromRedisValue + Eq + Hash> FromRedisValue for BTreeSet<T>
where
    T: Ord,
{
    fn from_redis_value(v: &Value) -> RedisResult<BTreeSet<T>> {
        let v = get_inner_value(v);
        let items = v
            .as_sequence()
            .ok_or_else(|| invalid_type_error_inner!(v, "Response type not btreeset compatible"))?;
        items.iter().map(|item| from_redis_value(item)).collect()
    }
    fn from_owned_redis_value(v: Value) -> RedisResult<BTreeSet<T>> {
        let v = get_owned_inner_value(v);
        let items = v
            .into_sequence()
            .map_err(|v| invalid_type_error_inner!(v, "Response type not btreeset compatible"))?;
        items
            .into_iter()
            .map(|item| from_owned_redis_value(item))
            .collect()
    }
}

impl FromRedisValue for Value {
    fn from_redis_value(v: &Value) -> RedisResult<Value> {
        Ok(v.clone())
    }
    fn from_owned_redis_value(v: Value) -> RedisResult<Self> {
        Ok(v)
    }
}

impl FromRedisValue for () {
    fn from_redis_value(_v: &Value) -> RedisResult<()> {
        Ok(())
    }
}

macro_rules! from_redis_value_for_tuple {
    () => ();
    ($($name:ident,)+) => (
        #[doc(hidden)]
        impl<$($name: FromRedisValue),*> FromRedisValue for ($($name,)*) {
            // we have local variables named T1 as dummies and those
            // variables are unused.
            #[allow(non_snake_case, unused_variables)]
            fn from_redis_value(v: &Value) -> RedisResult<($($name,)*)> {
                let v = get_inner_value(v);
                match *v {
                    Value::Array(ref items) => {
                        // hacky way to count the tuple size
                        let mut n = 0;
                        $(let $name = (); n += 1;)*
                        if items.len() != n {
                            invalid_type_error!(v, "Array response of wrong dimension")
                        }

                        // this is pretty ugly too.  The { i += 1; i - 1} is rust's
                        // postfix increment :)
                        let mut i = 0;
                        Ok(($({let $name = (); from_redis_value(
                             &items[{ i += 1; i - 1 }])?},)*))
                    }

                    Value::Map(ref items) => {
                        // hacky way to count the tuple size
                        let mut n = 0;
                        $(let $name = (); n += 1;)*
                        if n != 2 {
                            invalid_type_error!(v, "Map response of wrong dimension")
                        }

                        let mut flatten_items = vec![];
                        for (k,v) in items {
                            flatten_items.push(k);
                            flatten_items.push(v);
                        }

                        // this is pretty ugly too.  The { i += 1; i - 1} is rust's
                        // postfix increment :)
                        let mut i = 0;
                        Ok(($({let $name = (); from_redis_value(
                             &flatten_items[{ i += 1; i - 1 }])?},)*))
                    }

                    _ => invalid_type_error!(v, "Not a Array response")
                }
            }

            // we have local variables named T1 as dummies and those
            // variables are unused.
            #[allow(non_snake_case, unused_variables)]
            fn from_owned_redis_value(v: Value) -> RedisResult<($($name,)*)> {
                let v = get_owned_inner_value(v);
                match v {
                    Value::Array(mut items) => {
                        // hacky way to count the tuple size
                        let mut n = 0;
                        $(let $name = (); n += 1;)*
                        if items.len() != n {
                            invalid_type_error!(Value::Array(items), "Array response of wrong dimension")
                        }

                        // this is pretty ugly too.  The { i += 1; i - 1} is rust's
                        // postfix increment :)
                        let mut i = 0;
                        Ok(($({let $name = (); from_owned_redis_value(
                            ::std::mem::replace(&mut items[{ i += 1; i - 1 }], Value::Nil)
                        )?},)*))
                    }

                    Value::Map(items) => {
                        // hacky way to count the tuple size
                        let mut n = 0;
                        $(let $name = (); n += 1;)*
                        if n != 2 {
                            invalid_type_error!(Value::Map(items), "Map response of wrong dimension")
                        }

                        let mut flatten_items = vec![];
                        for (k,v) in items {
                            flatten_items.push(k);
                            flatten_items.push(v);
                        }

                        // this is pretty ugly too.  The { i += 1; i - 1} is rust's
                        // postfix increment :)
                        let mut i = 0;
                        Ok(($({let $name = (); from_redis_value(
                             &flatten_items[{ i += 1; i - 1 }])?},)*))
                    }

                    _ => invalid_type_error!(v, "Not a Array response")
                }
            }

            #[allow(non_snake_case, unused_variables)]
            fn from_redis_values(items: &[Value]) -> RedisResult<Vec<($($name,)*)>> {
                // hacky way to count the tuple size
                let mut n = 0;
                $(let $name = (); n += 1;)*
                let mut rv = vec![];
                if items.len() == 0 {
                    return Ok(rv)
                }
                //It's uglier then before!
                for item in items {
                    match item {
                        Value::Array(ch) => {
                           if  let [$($name),*] = &ch[..] {
                            rv.push(($(from_redis_value(&$name)?),*),)
                           } else {
                                unreachable!()
                            };
                        },
                        _ => {},

                    }
                }
                if !rv.is_empty(){
                    return Ok(rv);
                }

                if let  [$($name),*] = items{
                    rv.push(($(from_redis_value($name)?),*),);
                    return Ok(rv);
                }
                 for chunk in items.chunks_exact(n) {
                    match chunk {
                        [$($name),*] => rv.push(($(from_redis_value($name)?),*),),
                         _ => {},
                    }
                }
                Ok(rv)
            }

            #[allow(non_snake_case, unused_variables)]
            fn from_owned_redis_values(mut items: Vec<Value>) -> RedisResult<Vec<($($name,)*)>> {
                // hacky way to count the tuple size
                let mut n = 0;
                $(let $name = (); n += 1;)*

                let mut rv = vec![];
                if items.len() == 0 {
                    return Ok(rv)
                }
                //It's uglier then before!
                for item in items.iter() {
                    match item {
                        Value::Array(ch) => {
                            // TODO - this copies when we could've used the owned value. need to find out how to do this.
                        if  let [$($name),*] = &ch[..] {
                            rv.push(($(from_redis_value($name)?),*),)
                           } else {
                                unreachable!()
                            };
                        },
                        _ => {},
                    }
                }
                if !rv.is_empty(){
                    return Ok(rv);
                }

                let mut rv = Vec::with_capacity(items.len() / n);
                if items.len() == 0 {
                    return Ok(rv)
                }
                for chunk in items.chunks_mut(n) {
                    match chunk {
                        // Take each element out of the chunk with `std::mem::replace`, leaving a `Value::Nil`
                        // in its place. This allows each `Value` to be parsed without being copied.
                        // Since `items` is consume by this function and not used later, this replacement
                        // is not observable to the rest of the code.
                        [$($name),*] => rv.push(($(from_owned_redis_value(std::mem::replace($name, Value::Nil))?),*),),
                         _ => unreachable!(),
                    }
                }
                Ok(rv)
            }
        }
        from_redis_value_for_tuple_peel!($($name,)*);
    )
}

/// This chips of the leading one and recurses for the rest.  So if the first
/// iteration was T1, T2, T3 it will recurse to T2, T3.  It stops for tuples
/// of size 1 (does not implement down to unit).
macro_rules! from_redis_value_for_tuple_peel {
    ($name:ident, $($other:ident,)*) => (from_redis_value_for_tuple!($($other,)*);)
}

from_redis_value_for_tuple! { T1, T2, T3, T4, T5, T6, T7, T8, T9, T10, T11, T12, }

impl FromRedisValue for InfoDict {
    fn from_redis_value(v: &Value) -> RedisResult<InfoDict> {
        let v = get_inner_value(v);
        let s: String = from_redis_value(v)?;
        Ok(InfoDict::new(&s))
    }
    fn from_owned_redis_value(v: Value) -> RedisResult<InfoDict> {
        let v = get_owned_inner_value(v);
        let s: String = from_owned_redis_value(v)?;
        Ok(InfoDict::new(&s))
    }
}

impl<T: FromRedisValue> FromRedisValue for Option<T> {
    fn from_redis_value(v: &Value) -> RedisResult<Option<T>> {
        let v = get_inner_value(v);
        if *v == Value::Nil {
            return Ok(None);
        }
        Ok(Some(from_redis_value(v)?))
    }
    fn from_owned_redis_value(v: Value) -> RedisResult<Option<T>> {
        let v = get_owned_inner_value(v);
        if v == Value::Nil {
            return Ok(None);
        }
        Ok(Some(from_owned_redis_value(v)?))
    }
}

#[cfg(feature = "bytes")]
impl FromRedisValue for bytes::Bytes {
    fn from_redis_value(v: &Value) -> RedisResult<Self> {
        let v = get_inner_value(v);
        match v {
            Value::BulkString(bytes_vec) => Ok(bytes::Bytes::copy_from_slice(bytes_vec.as_ref())),
<<<<<<< HEAD
            _ => invalid_type_error!(v, "Not binary BulkString"),
=======
            _ => invalid_type_error!(v, "Not a bulk string"),
>>>>>>> 30d57307
        }
    }
    fn from_owned_redis_value(v: Value) -> RedisResult<Self> {
        let v = get_owned_inner_value(v);
        match v {
            Value::BulkString(bytes_vec) => Ok(bytes_vec.into()),
<<<<<<< HEAD
            _ => invalid_type_error!(v, "Not binary BulkString"),
=======
            _ => invalid_type_error!(v, "Not a bulk string"),
>>>>>>> 30d57307
        }
    }
}

#[cfg(feature = "uuid")]
impl FromRedisValue for uuid::Uuid {
    fn from_redis_value(v: &Value) -> RedisResult<Self> {
        match *v {
            Value::BulkString(ref bytes) => Ok(uuid::Uuid::from_slice(bytes)?),
            _ => invalid_type_error!(v, "Response type not uuid compatible."),
        }
    }
}

#[cfg(feature = "uuid")]
impl ToRedisArgs for uuid::Uuid {
    fn write_redis_args<W>(&self, out: &mut W)
    where
        W: ?Sized + RedisWrite,
    {
        out.write_arg(self.as_bytes());
    }
}

/// A shortcut function to invoke `FromRedisValue::from_redis_value`
/// to make the API slightly nicer.
pub fn from_redis_value<T: FromRedisValue>(v: &Value) -> RedisResult<T> {
    FromRedisValue::from_redis_value(v)
}

/// Enum representing the communication protocol with the server. This enum represents the types
/// of BulkString that the server can send to the client, and the capabilities that the client can use.
#[derive(Clone, Eq, PartialEq, Default, Debug, Copy)]
pub enum ProtocolVersion {
    /// <https://github.com/redis/redis-specifications/blob/master/protocol/RESP2.md>
    #[default]
    RESP2,
    /// <https://github.com/redis/redis-specifications/blob/master/protocol/RESP3.md>
    RESP3,
}

/// A shortcut function to invoke `FromRedisValue::from_owned_redis_value`
/// to make the API slightly nicer.
pub fn from_owned_redis_value<T: FromRedisValue>(v: Value) -> RedisResult<T> {
    FromRedisValue::from_owned_redis_value(v)
<<<<<<< HEAD
=======
}

/// Enum representing the communication protocol with the server. This enum represents the types
/// of data that the server can send to the client, and the capabilities that the client can use.
#[derive(Clone, Eq, PartialEq, Default, Debug, Copy)]
pub enum ProtocolVersion {
    /// <https://github.com/redis/redis-specifications/blob/master/protocol/RESP2.md>
    #[default]
    RESP2,
    /// <https://github.com/redis/redis-specifications/blob/master/protocol/RESP3.md>
    RESP3,
>>>>>>> 30d57307
}<|MERGE_RESOLUTION|>--- conflicted
+++ resolved
@@ -133,19 +133,12 @@
     EmptySentinelList,
     /// Attempted to kill a script/function while they werent' executing
     NotBusy,
-<<<<<<< HEAD
-    /// The required connection was not found in the cluster.
-    ConnectionNotFound,
-=======
     /// Used when a cluster connection cannot find a connection to a valid node.
     ClusterConnectionNotFound,
->>>>>>> 30d57307
 
     #[cfg(feature = "json")]
     /// Error Serializing a struct to JSON form
     Serialize,
-<<<<<<< HEAD
-=======
 
     /// Redis Servers prior to v6.0.0 doesn't support RESP3.
     /// Try disabling resp3 option
@@ -209,15 +202,8 @@
         }
     }
 }
->>>>>>> 30d57307
-
-    /// Redis Servers prior to v6.0.0 doesn't support RESP3.
-    /// Try disabling resp3 option
-    RESP3NotSupported,
-}
+
 /// Internal low-level redis value enum.
-<<<<<<< HEAD
-=======
 #[derive(PartialEq, Debug)]
 pub(crate) enum InternalValue {
     /// A nil response from the server.
@@ -317,7 +303,6 @@
 }
 
 /// Internal low-level redis value enum.
->>>>>>> 30d57307
 #[derive(PartialEq, Clone)]
 pub enum Value {
     /// A nil response from the server.
@@ -370,11 +355,7 @@
 }
 
 /// `VerbatimString`'s format types defined by spec
-<<<<<<< HEAD
-#[derive(PartialEq, Eq, Clone, Debug, Hash)]
-=======
 #[derive(PartialEq, Clone, Debug)]
->>>>>>> 30d57307
 pub enum VerbatimFormat {
     /// Unknown type to catch future formats.
     Unknown(String),
@@ -385,11 +366,7 @@
 }
 
 /// `Push` type's currently known kinds.
-<<<<<<< HEAD
-#[derive(PartialEq, Eq, Clone, Debug, Hash)]
-=======
 #[derive(PartialEq, Clone, Debug)]
->>>>>>> 30d57307
 pub enum PushKind {
     /// `Disconnection` is sent from the **library** when connection is closed.
     Disconnection,
@@ -430,7 +407,6 @@
                 | &PushKind::SSubscribe
         )
     }
-<<<<<<< HEAD
 }
 
 impl fmt::Display for VerbatimFormat {
@@ -462,39 +438,6 @@
     }
 }
 
-=======
-}
-
-impl fmt::Display for VerbatimFormat {
-    fn fmt(&self, f: &mut fmt::Formatter<'_>) -> fmt::Result {
-        match self {
-            VerbatimFormat::Markdown => write!(f, "mkd"),
-            VerbatimFormat::Unknown(val) => write!(f, "{val}"),
-            VerbatimFormat::Text => write!(f, "txt"),
-        }
-    }
-}
-
-impl fmt::Display for PushKind {
-    fn fmt(&self, f: &mut fmt::Formatter<'_>) -> fmt::Result {
-        match self {
-            PushKind::Other(kind) => write!(f, "{}", kind),
-            PushKind::Invalidate => write!(f, "invalidate"),
-            PushKind::Message => write!(f, "message"),
-            PushKind::PMessage => write!(f, "pmessage"),
-            PushKind::SMessage => write!(f, "smessage"),
-            PushKind::Unsubscribe => write!(f, "unsubscribe"),
-            PushKind::PUnsubscribe => write!(f, "punsubscribe"),
-            PushKind::SUnsubscribe => write!(f, "sunsubscribe"),
-            PushKind::Subscribe => write!(f, "subscribe"),
-            PushKind::PSubscribe => write!(f, "psubscribe"),
-            PushKind::SSubscribe => write!(f, "ssubscribe"),
-            PushKind::Disconnection => write!(f, "disconnection"),
-        }
-    }
-}
-
->>>>>>> 30d57307
 pub enum MapIter<'a> {
     Array(std::slice::Iter<'a, Value>),
     Map(std::slice::Iter<'a, (Value, Value)>),
@@ -631,11 +574,7 @@
             Value::Int(val) => write!(fmt, "int({val:?})"),
             Value::BulkString(ref val) => match from_utf8(val) {
                 Ok(x) => write!(fmt, "bulk-string('{x:?}')"),
-<<<<<<< HEAD
-                Err(_) => write!(fmt, "binary-array({val:?})"),
-=======
                 Err(_) => write!(fmt, "binary-data({val:?})"),
->>>>>>> 30d57307
             },
             Value::Array(ref values) => write!(fmt, "array({values:?})"),
             Value::Push { ref kind, ref data } => write!(fmt, "push({kind:?}, {data:?})"),
@@ -863,10 +802,7 @@
     WaitAndRetry,
     AskRedirect,
     MovedRedirect,
-<<<<<<< HEAD
     WaitAndRetryOnPrimaryRedirectOnReplica,
-=======
->>>>>>> 30d57307
 }
 
 /// Indicates a general failure in the library.
@@ -940,10 +876,6 @@
             #[cfg(feature = "json")]
             ErrorKind::Serialize => "serializing",
             ErrorKind::RESP3NotSupported => "resp3 is not supported by server",
-<<<<<<< HEAD
-            ErrorKind::ConnectionNotFound => "required connection not found",
-=======
->>>>>>> 30d57307
             ErrorKind::ParseError => "parse error",
         }
     }
@@ -1024,10 +956,7 @@
             RetryMethod::WaitAndRetry => false,
             RetryMethod::AskRedirect => false,
             RetryMethod::MovedRedirect => false,
-<<<<<<< HEAD
             RetryMethod::WaitAndRetryOnPrimaryRedirectOnReplica => false,
-=======
->>>>>>> 30d57307
         }
     }
 
@@ -1091,18 +1020,11 @@
             ErrorKind::TryAgain => RetryMethod::WaitAndRetry,
             ErrorKind::MasterDown => RetryMethod::WaitAndRetry,
             ErrorKind::ClusterDown => RetryMethod::WaitAndRetry,
-<<<<<<< HEAD
             ErrorKind::MasterNameNotFoundBySentinel => RetryMethod::WaitAndRetry,
             ErrorKind::NoValidReplicasFoundBySentinel => RetryMethod::WaitAndRetry,
 
             ErrorKind::BusyLoadingError => RetryMethod::WaitAndRetryOnPrimaryRedirectOnReplica,
 
-=======
-            ErrorKind::BusyLoadingError => RetryMethod::WaitAndRetry,
-            ErrorKind::MasterNameNotFoundBySentinel => RetryMethod::WaitAndRetry,
-            ErrorKind::NoValidReplicasFoundBySentinel => RetryMethod::WaitAndRetry,
-
->>>>>>> 30d57307
             ErrorKind::ResponseError => RetryMethod::NoRetry,
             ErrorKind::ReadOnly => RetryMethod::NoRetry,
             ErrorKind::ExtensionError => RetryMethod::NoRetry,
@@ -1120,11 +1042,7 @@
 
             ErrorKind::ParseError => RetryMethod::Reconnect,
             ErrorKind::AuthenticationFailed => RetryMethod::Reconnect,
-<<<<<<< HEAD
-            ErrorKind::ConnectionNotFound => RetryMethod::Reconnect,
-=======
             ErrorKind::ClusterConnectionNotFound => RetryMethod::Reconnect,
->>>>>>> 30d57307
 
             ErrorKind::IoError => match &self.repr {
                 ErrorRepr::IoError(err) => match err.kind() {
@@ -1172,9 +1090,9 @@
     map: HashMap<String, Value>,
 }
 
-/// This type provides convenient access to key/value BulkString returned by
+/// This type provides convenient access to key/value data returned by
 /// the "INFO" command.  It acts like a regular mapping but also has
-/// a convenience method `get` which can return BulkString in the appropriate
+/// a convenience method `get` which can return data in the appropriate
 /// type.
 ///
 /// For instance this can be used to query the server for the role it's
@@ -1856,7 +1774,7 @@
         from_redis_value_for_num_internal!(u8, v)
     }
 
-    // this hack allows us to specialize Vec<u8> to work with binary BulkString.
+    // this hack allows us to specialize Vec<u8> to work with binary data.
     fn from_byte_vec(vec: &[u8]) -> Option<Vec<u8>> {
         Some(vec.to_vec())
     }
@@ -1939,7 +1857,7 @@
                 } else if &s[..] == "0" {
                     Ok(false)
                 } else {
-                    invalid_type_error!(v, "Response SimpleString not valid boolean");
+                    invalid_type_error!(v, "Response status not valid boolean");
                 }
             }
             Value::BulkString(ref bytes) => {
@@ -2023,7 +1941,7 @@
         impl<$T: FromRedisValue> FromRedisValue for $Type {
             fn from_redis_value(v: &Value) -> RedisResult<$Type> {
                 match v {
-                    // All binary BulkString except u8 will try to parse into a single element vector.
+                    // All binary data except u8 will try to parse into a single element vector.
                     // u8 has its own implementation of from_byte_vec.
                     Value::BulkString(bytes) => match FromRedisValue::from_byte_vec(bytes) {
                         Some(x) => Ok($convert(x)),
@@ -2054,7 +1972,7 @@
             }
             fn from_owned_redis_value(v: Value) -> RedisResult<$Type> {
                 match v {
-                    // Binary BulkString is parsed into a single-element vector, except
+                    // Binary data is parsed into a single-element vector, except
                     // for the element type `u8`, which directly consumes the entire
                     // array of bytes.
                     Value::BulkString(bytes) => FromRedisValue::from_owned_byte_vec(bytes).map($convert),
@@ -2477,22 +2395,14 @@
         let v = get_inner_value(v);
         match v {
             Value::BulkString(bytes_vec) => Ok(bytes::Bytes::copy_from_slice(bytes_vec.as_ref())),
-<<<<<<< HEAD
-            _ => invalid_type_error!(v, "Not binary BulkString"),
-=======
             _ => invalid_type_error!(v, "Not a bulk string"),
->>>>>>> 30d57307
         }
     }
     fn from_owned_redis_value(v: Value) -> RedisResult<Self> {
         let v = get_owned_inner_value(v);
         match v {
             Value::BulkString(bytes_vec) => Ok(bytes_vec.into()),
-<<<<<<< HEAD
-            _ => invalid_type_error!(v, "Not binary BulkString"),
-=======
             _ => invalid_type_error!(v, "Not a bulk string"),
->>>>>>> 30d57307
         }
     }
 }
@@ -2523,23 +2433,10 @@
     FromRedisValue::from_redis_value(v)
 }
 
-/// Enum representing the communication protocol with the server. This enum represents the types
-/// of BulkString that the server can send to the client, and the capabilities that the client can use.
-#[derive(Clone, Eq, PartialEq, Default, Debug, Copy)]
-pub enum ProtocolVersion {
-    /// <https://github.com/redis/redis-specifications/blob/master/protocol/RESP2.md>
-    #[default]
-    RESP2,
-    /// <https://github.com/redis/redis-specifications/blob/master/protocol/RESP3.md>
-    RESP3,
-}
-
 /// A shortcut function to invoke `FromRedisValue::from_owned_redis_value`
 /// to make the API slightly nicer.
 pub fn from_owned_redis_value<T: FromRedisValue>(v: Value) -> RedisResult<T> {
     FromRedisValue::from_owned_redis_value(v)
-<<<<<<< HEAD
-=======
 }
 
 /// Enum representing the communication protocol with the server. This enum represents the types
@@ -2551,5 +2448,4 @@
     RESP2,
     /// <https://github.com/redis/redis-specifications/blob/master/protocol/RESP3.md>
     RESP3,
->>>>>>> 30d57307
 }
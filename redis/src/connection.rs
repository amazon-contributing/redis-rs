--- conflicted
+++ resolved
@@ -805,13 +805,8 @@
     }));
     #[cfg(all(
         feature = "tls-rustls",
-<<<<<<< HEAD
-        not(feature = "tls-rustls-webpki-roots"),
-        not(feature = "tls-native-tls"),
-=======
         not(feature = "tls-native-tls"),
         not(feature = "tls-rustls-webpki-roots")
->>>>>>> 37ba5614
     ))]
     for cert in load_native_certs()? {
         root_store.add(&rustls::Certificate(cert.0))?;

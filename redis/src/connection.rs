use std::collections::VecDeque;
use std::fmt;
use std::io::{self, Write};
use std::net::{self, SocketAddr, TcpStream, ToSocketAddrs};
use std::ops::DerefMut;
use std::path::PathBuf;
use std::str::{from_utf8, FromStr};
use std::time::Duration;

use crate::cmd::{cmd, pipe, Cmd};
use crate::parser::Parser;
use crate::pipeline::Pipeline;
use crate::types::{
<<<<<<< HEAD
    from_owned_redis_value, from_redis_value, ErrorKind, FromRedisValue, PushKind, RedisError,
    RedisResult, ToRedisArgs, Value,
};
use crate::ProtocolVersion;
=======
    from_redis_value, ErrorKind, FromRedisValue, PushKind, RedisError, RedisResult, ToRedisArgs,
    Value,
};
use crate::{from_owned_redis_value, ProtocolVersion};
>>>>>>> 52ed0bad

#[cfg(unix)]
use crate::types::HashMap;
#[cfg(unix)]
use std::os::unix::net::UnixStream;
use std::vec::IntoIter;

use crate::commands::resp3_hello;
#[cfg(all(feature = "tls-native-tls", not(feature = "tls-rustls")))]
use native_tls::{TlsConnector, TlsStream};

#[cfg(feature = "tls-rustls")]
use rustls::{RootCertStore, StreamOwned};
#[cfg(feature = "tls-rustls")]
use std::sync::Arc;

use crate::push_manager::PushManager;
use crate::PushInfo;

#[cfg(all(
    feature = "tls-rustls",
    not(feature = "tls-native-tls"),
    not(feature = "tls-rustls-webpki-roots")
))]
use rustls_native_certs::load_native_certs;

#[cfg(feature = "tls-rustls")]
use crate::tls::TlsConnParams;

// Non-exhaustive to prevent construction outside this crate
#[cfg(not(feature = "tls-rustls"))]
#[derive(Clone, Debug)]
#[non_exhaustive]
pub struct TlsConnParams;

static DEFAULT_PORT: u16 = 6379;

#[inline(always)]
fn connect_tcp(addr: (&str, u16)) -> io::Result<TcpStream> {
    let socket = TcpStream::connect(addr)?;
    #[cfg(feature = "tcp_nodelay")]
    socket.set_nodelay(true)?;
    #[cfg(feature = "keep-alive")]
    {
        //For now rely on system defaults
        const KEEP_ALIVE: socket2::TcpKeepalive = socket2::TcpKeepalive::new();
        //these are useless error that not going to happen
        let socket2: socket2::Socket = socket.into();
        socket2.set_tcp_keepalive(&KEEP_ALIVE)?;
        Ok(socket2.into())
    }
    #[cfg(not(feature = "keep-alive"))]
    {
        Ok(socket)
    }
}

#[inline(always)]
fn connect_tcp_timeout(addr: &SocketAddr, timeout: Duration) -> io::Result<TcpStream> {
    let socket = TcpStream::connect_timeout(addr, timeout)?;
    #[cfg(feature = "tcp_nodelay")]
    socket.set_nodelay(true)?;
    #[cfg(feature = "keep-alive")]
    {
        //For now rely on system defaults
        const KEEP_ALIVE: socket2::TcpKeepalive = socket2::TcpKeepalive::new();
        //these are useless error that not going to happen
        let socket2: socket2::Socket = socket.into();
        socket2.set_tcp_keepalive(&KEEP_ALIVE)?;
        Ok(socket2.into())
    }
    #[cfg(not(feature = "keep-alive"))]
    {
        Ok(socket)
    }
}

/// This function takes a redis URL string and parses it into a URL
/// as used by rust-url.  This is necessary as the default parser does
/// not understand how redis URLs function.
pub fn parse_redis_url(input: &str) -> Option<url::Url> {
    match url::Url::parse(input) {
        Ok(result) => match result.scheme() {
            "redis" | "rediss" | "redis+unix" | "unix" => Some(result),
            _ => None,
        },
        Err(_) => None,
    }
}

/// TlsMode indicates use or do not use verification of certification.
/// Check [ConnectionAddr](ConnectionAddr::TcpTls::insecure) for more.
#[derive(Clone, Copy)]
pub enum TlsMode {
    /// Secure verify certification.
    Secure,
    /// Insecure do not verify certification.
    Insecure,
}

/// Defines the connection address.
///
/// Not all connection addresses are supported on all platforms.  For instance
/// to connect to a unix socket you need to run this on an operating system
/// that supports them.
#[derive(Clone, Debug)]
pub enum ConnectionAddr {
    /// Format for this is `(host, port)`.
    Tcp(String, u16),
    /// Format for this is `(host, port)`.
    TcpTls {
        /// Hostname
        host: String,
        /// Port
        port: u16,
        /// Disable hostname verification when connecting.
        ///
        /// # Warning
        ///
        /// You should think very carefully before you use this method. If hostname
        /// verification is not used, any valid certificate for any site will be
        /// trusted for use from any other. This introduces a significant
        /// vulnerability to man-in-the-middle attacks.
        insecure: bool,

        /// TLS certificates and client key.
        tls_params: Option<TlsConnParams>,
    },
    /// Format for this is the path to the unix socket.
    Unix(PathBuf),
}

impl PartialEq for ConnectionAddr {
    fn eq(&self, other: &Self) -> bool {
        match (self, other) {
            (ConnectionAddr::Tcp(host1, port1), ConnectionAddr::Tcp(host2, port2)) => {
                host1 == host2 && port1 == port2
            }
            (
                ConnectionAddr::TcpTls {
                    host: host1,
                    port: port1,
                    insecure: insecure1,
                    tls_params: _,
                },
                ConnectionAddr::TcpTls {
                    host: host2,
                    port: port2,
                    insecure: insecure2,
                    tls_params: _,
                },
            ) => port1 == port2 && host1 == host2 && insecure1 == insecure2,
            (ConnectionAddr::Unix(path1), ConnectionAddr::Unix(path2)) => path1 == path2,
            _ => false,
        }
    }
}

impl Eq for ConnectionAddr {}

impl ConnectionAddr {
    /// Checks if this address is supported.
    ///
    /// Because not all platforms support all connection addresses this is a
    /// quick way to figure out if a connection method is supported.  Currently
    /// this only affects unix connections which are only supported on unix
    /// platforms and on older versions of rust also require an explicit feature
    /// to be enabled.
    pub fn is_supported(&self) -> bool {
        match *self {
            ConnectionAddr::Tcp(_, _) => true,
            ConnectionAddr::TcpTls { .. } => {
                cfg!(any(feature = "tls-native-tls", feature = "tls-rustls"))
            }
            ConnectionAddr::Unix(_) => cfg!(unix),
        }
    }
}

impl fmt::Display for ConnectionAddr {
    fn fmt(&self, f: &mut fmt::Formatter) -> fmt::Result {
        // Cluster::get_connection_info depends on the return value from this function
        match *self {
            ConnectionAddr::Tcp(ref host, port) => write!(f, "{host}:{port}"),
            ConnectionAddr::TcpTls { ref host, port, .. } => write!(f, "{host}:{port}"),
            ConnectionAddr::Unix(ref path) => write!(f, "{}", path.display()),
        }
    }
}

/// Holds the connection information that redis should use for connecting.
#[derive(Clone, Debug)]
pub struct ConnectionInfo {
    /// A connection address for where to connect to.
    pub addr: ConnectionAddr,

    /// A boxed connection address for where to connect to.
    pub redis: RedisConnectionInfo,
}

/// Redis specific/connection independent information used to establish a connection to redis.
#[derive(Clone, Debug, Default)]
pub struct RedisConnectionInfo {
    /// The database number to use.  This is usually `0`.
    pub db: i64,
    /// Optionally a username that should be used for connection.
    pub username: Option<String>,
    /// Optionally a password that should be used for connection.
    pub password: Option<String>,
    /// Version of the protocol to use.
    pub protocol: ProtocolVersion,
<<<<<<< HEAD
    /// Optionally a pass a client name that should be used for connection
    pub client_name: Option<String>,
=======
>>>>>>> 52ed0bad
}

impl FromStr for ConnectionInfo {
    type Err = RedisError;

    fn from_str(s: &str) -> Result<Self, Self::Err> {
        s.into_connection_info()
    }
}

/// Converts an object into a connection info struct.  This allows the
/// constructor of the client to accept connection information in a
/// range of different formats.
pub trait IntoConnectionInfo {
    /// Converts the object into a connection info object.
    fn into_connection_info(self) -> RedisResult<ConnectionInfo>;
}

impl IntoConnectionInfo for ConnectionInfo {
    fn into_connection_info(self) -> RedisResult<ConnectionInfo> {
        Ok(self)
    }
}

/// URL format: `{redis|rediss}://[<username>][:<password>@]<hostname>[:port][/<db>]`
///
/// - Basic: `redis://127.0.0.1:6379`
/// - Username & Password: `redis://user:password@127.0.0.1:6379`
/// - Password only: `redis://:password@127.0.0.1:6379`
/// - Specifying DB: `redis://127.0.0.1:6379/0`
/// - Enabling TLS: `rediss://127.0.0.1:6379`
/// - Enabling Insecure TLS: `rediss://127.0.0.1:6379/#insecure`
impl<'a> IntoConnectionInfo for &'a str {
    fn into_connection_info(self) -> RedisResult<ConnectionInfo> {
        match parse_redis_url(self) {
            Some(u) => u.into_connection_info(),
            None => fail!((ErrorKind::InvalidClientConfig, "Redis URL did not parse")),
        }
    }
}

impl<T> IntoConnectionInfo for (T, u16)
where
    T: Into<String>,
{
    fn into_connection_info(self) -> RedisResult<ConnectionInfo> {
        Ok(ConnectionInfo {
            addr: ConnectionAddr::Tcp(self.0.into(), self.1),
            redis: RedisConnectionInfo::default(),
        })
    }
}

/// URL format: `{redis|rediss}://[<username>][:<password>@]<hostname>[:port][/<db>]`
///
/// - Basic: `redis://127.0.0.1:6379`
/// - Username & Password: `redis://user:password@127.0.0.1:6379`
/// - Password only: `redis://:password@127.0.0.1:6379`
/// - Specifying DB: `redis://127.0.0.1:6379/0`
/// - Enabling TLS: `rediss://127.0.0.1:6379`
/// - Enabling Insecure TLS: `rediss://127.0.0.1:6379/#insecure`
impl IntoConnectionInfo for String {
    fn into_connection_info(self) -> RedisResult<ConnectionInfo> {
        match parse_redis_url(&self) {
            Some(u) => u.into_connection_info(),
            None => fail!((ErrorKind::InvalidClientConfig, "Redis URL did not parse")),
        }
    }
}

fn url_to_tcp_connection_info(url: url::Url) -> RedisResult<ConnectionInfo> {
    let host = match url.host() {
        Some(host) => {
            // Here we manually match host's enum arms and call their to_string().
            // Because url.host().to_string() will add `[` and `]` for ipv6:
            // https://docs.rs/url/latest/src/url/host.rs.html#170
            // And these brackets will break host.parse::<Ipv6Addr>() when
            // `client.open()` - `ActualConnection::new()` - `addr.to_socket_addrs()`:
            // https://doc.rust-lang.org/src/std/net/addr.rs.html#963
            // https://doc.rust-lang.org/src/std/net/parser.rs.html#158
            // IpAddr string with brackets can ONLY parse to SocketAddrV6:
            // https://doc.rust-lang.org/src/std/net/parser.rs.html#255
            // But if we call Ipv6Addr.to_string directly, it follows rfc5952 without brackets:
            // https://doc.rust-lang.org/src/std/net/ip.rs.html#1755
            match host {
                url::Host::Domain(path) => path.to_string(),
                url::Host::Ipv4(v4) => v4.to_string(),
                url::Host::Ipv6(v6) => v6.to_string(),
            }
        }
        None => fail!((ErrorKind::InvalidClientConfig, "Missing hostname")),
    };
    let port = url.port().unwrap_or(DEFAULT_PORT);
    let addr = if url.scheme() == "rediss" {
        #[cfg(any(feature = "tls-native-tls", feature = "tls-rustls"))]
        {
            match url.fragment() {
                Some("insecure") => ConnectionAddr::TcpTls {
                    host,
                    port,
                    insecure: true,
                    tls_params: None,
                },
                Some(_) => fail!((
                    ErrorKind::InvalidClientConfig,
                    "only #insecure is supported as URL fragment"
                )),
                _ => ConnectionAddr::TcpTls {
                    host,
                    port,
                    insecure: false,
                    tls_params: None,
                },
            }
        }

        #[cfg(not(any(feature = "tls-native-tls", feature = "tls-rustls")))]
        fail!((
            ErrorKind::InvalidClientConfig,
            "can't connect with TLS, the feature is not enabled"
        ));
    } else {
        ConnectionAddr::Tcp(host, port)
    };
    let query: HashMap<_, _> = url.query_pairs().collect();
    Ok(ConnectionInfo {
        addr,
        redis: RedisConnectionInfo {
            db: match url.path().trim_matches('/') {
                "" => 0,
                path => path.parse::<i64>().map_err(|_| -> RedisError {
                    (ErrorKind::InvalidClientConfig, "Invalid database number").into()
                })?,
            },
            username: if url.username().is_empty() {
                None
            } else {
                match percent_encoding::percent_decode(url.username().as_bytes()).decode_utf8() {
                    Ok(decoded) => Some(decoded.into_owned()),
                    Err(_) => fail!((
                        ErrorKind::InvalidClientConfig,
                        "Username is not valid UTF-8 string"
                    )),
                }
            },
            password: match url.password() {
                Some(pw) => match percent_encoding::percent_decode(pw.as_bytes()).decode_utf8() {
                    Ok(decoded) => Some(decoded.into_owned()),
                    Err(_) => fail!((
                        ErrorKind::InvalidClientConfig,
                        "Password is not valid UTF-8 string"
                    )),
                },
                None => None,
            },
            protocol: match query.get("resp3") {
                Some(v) => {
                    if v == "true" {
                        ProtocolVersion::RESP3
                    } else {
                        ProtocolVersion::RESP2
                    }
                }
                _ => ProtocolVersion::RESP2,
            },
<<<<<<< HEAD
            client_name: None,
=======
>>>>>>> 52ed0bad
        },
    })
}

#[cfg(unix)]
fn url_to_unix_connection_info(url: url::Url) -> RedisResult<ConnectionInfo> {
    let query: HashMap<_, _> = url.query_pairs().collect();
    Ok(ConnectionInfo {
        addr: ConnectionAddr::Unix(url.to_file_path().map_err(|_| -> RedisError {
            (ErrorKind::InvalidClientConfig, "Missing path").into()
        })?),
        redis: RedisConnectionInfo {
            db: match query.get("db") {
                Some(db) => db.parse::<i64>().map_err(|_| -> RedisError {
                    (ErrorKind::InvalidClientConfig, "Invalid database number").into()
                })?,

                None => 0,
            },
            username: query.get("user").map(|username| username.to_string()),
            password: query.get("pass").map(|password| password.to_string()),
            protocol: match query.get("resp3") {
                Some(v) => {
                    if v == "true" {
                        ProtocolVersion::RESP3
                    } else {
                        ProtocolVersion::RESP2
                    }
                }
                _ => ProtocolVersion::RESP2,
            },
<<<<<<< HEAD
            client_name: None,
=======
>>>>>>> 52ed0bad
        },
    })
}

#[cfg(not(unix))]
fn url_to_unix_connection_info(_: url::Url) -> RedisResult<ConnectionInfo> {
    fail!((
        ErrorKind::InvalidClientConfig,
        "Unix sockets are not available on this platform."
    ));
}

impl IntoConnectionInfo for url::Url {
    fn into_connection_info(self) -> RedisResult<ConnectionInfo> {
        match self.scheme() {
            "redis" | "rediss" => url_to_tcp_connection_info(self),
            "unix" | "redis+unix" => url_to_unix_connection_info(self),
            _ => fail!((
                ErrorKind::InvalidClientConfig,
                "URL provided is not a redis URL"
            )),
        }
    }
}

struct TcpConnection {
    reader: TcpStream,
    open: bool,
}

#[cfg(all(feature = "tls-native-tls", not(feature = "tls-rustls")))]
struct TcpNativeTlsConnection {
    reader: TlsStream<TcpStream>,
    open: bool,
}

#[cfg(feature = "tls-rustls")]
struct TcpRustlsConnection {
    reader: StreamOwned<rustls::ClientConnection, TcpStream>,
    open: bool,
}

#[cfg(unix)]
struct UnixConnection {
    sock: UnixStream,
    open: bool,
}

enum ActualConnection {
    Tcp(TcpConnection),
    #[cfg(all(feature = "tls-native-tls", not(feature = "tls-rustls")))]
    TcpNativeTls(Box<TcpNativeTlsConnection>),
    #[cfg(feature = "tls-rustls")]
    TcpRustls(Box<TcpRustlsConnection>),
    #[cfg(unix)]
    Unix(UnixConnection),
}

#[cfg(feature = "tls-rustls-insecure")]
struct NoCertificateVerification {
    supported: rustls::crypto::WebPkiSupportedAlgorithms,
}

#[cfg(feature = "tls-rustls-insecure")]
impl rustls::client::danger::ServerCertVerifier for NoCertificateVerification {
    fn verify_server_cert(
        &self,
        _end_entity: &rustls_pki_types::CertificateDer<'_>,
        _intermediates: &[rustls_pki_types::CertificateDer<'_>],
        _server_name: &rustls_pki_types::ServerName<'_>,
        _ocsp_response: &[u8],
        _now: rustls_pki_types::UnixTime,
    ) -> Result<rustls::client::danger::ServerCertVerified, rustls::Error> {
        Ok(rustls::client::danger::ServerCertVerified::assertion())
    }

    fn verify_tls12_signature(
        &self,
        _message: &[u8],
        _cert: &rustls_pki_types::CertificateDer<'_>,
        _dss: &rustls::DigitallySignedStruct,
    ) -> Result<rustls::client::danger::HandshakeSignatureValid, rustls::Error> {
        Ok(rustls::client::danger::HandshakeSignatureValid::assertion())
    }

    fn verify_tls13_signature(
        &self,
        _message: &[u8],
        _cert: &rustls_pki_types::CertificateDer<'_>,
        _dss: &rustls::DigitallySignedStruct,
    ) -> Result<rustls::client::danger::HandshakeSignatureValid, rustls::Error> {
        Ok(rustls::client::danger::HandshakeSignatureValid::assertion())
    }

    fn supported_verify_schemes(&self) -> Vec<rustls::SignatureScheme> {
        self.supported.supported_schemes()
    }
}

#[cfg(feature = "tls-rustls-insecure")]
impl fmt::Debug for NoCertificateVerification {
    fn fmt(&self, f: &mut fmt::Formatter<'_>) -> fmt::Result {
        f.debug_struct("NoCertificateVerification").finish()
    }
}

/// Represents a stateful redis TCP connection.
pub struct Connection {
    con: ActualConnection,
    parser: Parser,
    db: i64,

    /// Flag indicating whether the connection was left in the PubSub state after dropping `PubSub`.
    ///
    /// This flag is checked when attempting to send a command, and if it's raised, we attempt to
    /// exit the pubsub state before executing the new request.
    pubsub: bool,

    // Field indicating which protocol to use for server communications.
    protocol: ProtocolVersion,
<<<<<<< HEAD
=======

    /// `PushManager` instance for the connection.
    /// This is used to manage Push messages in RESP3 mode.
    push_manager: PushManager,
>>>>>>> 52ed0bad
}

/// Represents a pubsub connection.
pub struct PubSub<'a> {
    con: &'a mut Connection,
    waiting_messages: VecDeque<Msg>,
}

/// Represents a pubsub message.
#[derive(Debug)]
pub struct Msg {
    payload: Value,
    channel: Value,
    pattern: Option<Value>,
}

impl ActualConnection {
    pub fn new(addr: &ConnectionAddr, timeout: Option<Duration>) -> RedisResult<ActualConnection> {
        Ok(match *addr {
            ConnectionAddr::Tcp(ref host, ref port) => {
                let addr = (host.as_str(), *port);
                let tcp = match timeout {
                    None => connect_tcp(addr)?,
                    Some(timeout) => {
                        let mut tcp = None;
                        let mut last_error = None;
                        for addr in addr.to_socket_addrs()? {
                            match connect_tcp_timeout(&addr, timeout) {
                                Ok(l) => {
                                    tcp = Some(l);
                                    break;
                                }
                                Err(e) => {
                                    last_error = Some(e);
                                }
                            };
                        }
                        match (tcp, last_error) {
                            (Some(tcp), _) => tcp,
                            (None, Some(e)) => {
                                fail!(e);
                            }
                            (None, None) => {
                                fail!((
                                    ErrorKind::InvalidClientConfig,
                                    "could not resolve to any addresses"
                                ));
                            }
                        }
                    }
                };
                ActualConnection::Tcp(TcpConnection {
                    reader: tcp,
                    open: true,
                })
            }
            #[cfg(all(feature = "tls-native-tls", not(feature = "tls-rustls")))]
            ConnectionAddr::TcpTls {
                ref host,
                port,
                insecure,
                ..
            } => {
                let tls_connector = if insecure {
                    TlsConnector::builder()
                        .danger_accept_invalid_certs(true)
                        .danger_accept_invalid_hostnames(true)
                        .use_sni(false)
                        .build()?
                } else {
                    TlsConnector::new()?
                };
                let addr = (host.as_str(), port);
                let tls = match timeout {
                    None => {
                        let tcp = connect_tcp(addr)?;
                        match tls_connector.connect(host, tcp) {
                            Ok(res) => res,
                            Err(e) => {
                                fail!((ErrorKind::IoError, "SSL Handshake error", e.to_string()));
                            }
                        }
                    }
                    Some(timeout) => {
                        let mut tcp = None;
                        let mut last_error = None;
                        for addr in (host.as_str(), port).to_socket_addrs()? {
                            match connect_tcp_timeout(&addr, timeout) {
                                Ok(l) => {
                                    tcp = Some(l);
                                    break;
                                }
                                Err(e) => {
                                    last_error = Some(e);
                                }
                            };
                        }
                        match (tcp, last_error) {
                            (Some(tcp), _) => tls_connector.connect(host, tcp).unwrap(),
                            (None, Some(e)) => {
                                fail!(e);
                            }
                            (None, None) => {
                                fail!((
                                    ErrorKind::InvalidClientConfig,
                                    "could not resolve to any addresses"
                                ));
                            }
                        }
                    }
                };
                ActualConnection::TcpNativeTls(Box::new(TcpNativeTlsConnection {
                    reader: tls,
                    open: true,
                }))
            }
            #[cfg(feature = "tls-rustls")]
            ConnectionAddr::TcpTls {
                ref host,
                port,
                insecure,
                ref tls_params,
            } => {
                let host: &str = host;
                let config = create_rustls_config(insecure, tls_params.clone())?;
                let conn = rustls::ClientConnection::new(
                    Arc::new(config),
                    rustls_pki_types::ServerName::try_from(host)?.to_owned(),
                )?;
                let reader = match timeout {
                    None => {
                        let tcp = connect_tcp((host, port))?;
                        StreamOwned::new(conn, tcp)
                    }
                    Some(timeout) => {
                        let mut tcp = None;
                        let mut last_error = None;
                        for addr in (host, port).to_socket_addrs()? {
                            match connect_tcp_timeout(&addr, timeout) {
                                Ok(l) => {
                                    tcp = Some(l);
                                    break;
                                }
                                Err(e) => {
                                    last_error = Some(e);
                                }
                            };
                        }
                        match (tcp, last_error) {
                            (Some(tcp), _) => StreamOwned::new(conn, tcp),
                            (None, Some(e)) => {
                                fail!(e);
                            }
                            (None, None) => {
                                fail!((
                                    ErrorKind::InvalidClientConfig,
                                    "could not resolve to any addresses"
                                ));
                            }
                        }
                    }
                };

                ActualConnection::TcpRustls(Box::new(TcpRustlsConnection { reader, open: true }))
            }
            #[cfg(not(any(feature = "tls-native-tls", feature = "tls-rustls")))]
            ConnectionAddr::TcpTls { .. } => {
                fail!((
                    ErrorKind::InvalidClientConfig,
                    "Cannot connect to TCP with TLS without the tls feature"
                ));
            }
            #[cfg(unix)]
            ConnectionAddr::Unix(ref path) => ActualConnection::Unix(UnixConnection {
                sock: UnixStream::connect(path)?,
                open: true,
            }),
            #[cfg(not(unix))]
            ConnectionAddr::Unix(ref _path) => {
                fail!((
                    ErrorKind::InvalidClientConfig,
                    "Cannot connect to unix sockets \
                     on this platform"
                ));
            }
        })
    }

    pub fn send_bytes(&mut self, bytes: &[u8]) -> RedisResult<Value> {
        match *self {
            ActualConnection::Tcp(ref mut connection) => {
                let res = connection.reader.write_all(bytes).map_err(RedisError::from);
                match res {
                    Err(e) => {
                        if e.is_unrecoverable_error() {
                            connection.open = false;
                        }
                        Err(e)
                    }
                    Ok(_) => Ok(Value::Okay),
                }
            }
            #[cfg(all(feature = "tls-native-tls", not(feature = "tls-rustls")))]
            ActualConnection::TcpNativeTls(ref mut connection) => {
                let res = connection.reader.write_all(bytes).map_err(RedisError::from);
                match res {
                    Err(e) => {
                        if e.is_unrecoverable_error() {
                            connection.open = false;
                        }
                        Err(e)
                    }
                    Ok(_) => Ok(Value::Okay),
                }
            }
            #[cfg(feature = "tls-rustls")]
            ActualConnection::TcpRustls(ref mut connection) => {
                let res = connection.reader.write_all(bytes).map_err(RedisError::from);
                match res {
                    Err(e) => {
                        if e.is_unrecoverable_error() {
                            connection.open = false;
                        }
                        Err(e)
                    }
                    Ok(_) => Ok(Value::Okay),
                }
            }
            #[cfg(unix)]
            ActualConnection::Unix(ref mut connection) => {
                let result = connection.sock.write_all(bytes).map_err(RedisError::from);
                match result {
                    Err(e) => {
                        if e.is_unrecoverable_error() {
                            connection.open = false;
                        }
                        Err(e)
                    }
                    Ok(_) => Ok(Value::Okay),
                }
            }
        }
    }

    pub fn set_write_timeout(&self, dur: Option<Duration>) -> RedisResult<()> {
        match *self {
            ActualConnection::Tcp(TcpConnection { ref reader, .. }) => {
                reader.set_write_timeout(dur)?;
            }
            #[cfg(all(feature = "tls-native-tls", not(feature = "tls-rustls")))]
            ActualConnection::TcpNativeTls(ref boxed_tls_connection) => {
                let reader = &(boxed_tls_connection.reader);
                reader.get_ref().set_write_timeout(dur)?;
            }
            #[cfg(feature = "tls-rustls")]
            ActualConnection::TcpRustls(ref boxed_tls_connection) => {
                let reader = &(boxed_tls_connection.reader);
                reader.get_ref().set_write_timeout(dur)?;
            }
            #[cfg(unix)]
            ActualConnection::Unix(UnixConnection { ref sock, .. }) => {
                sock.set_write_timeout(dur)?;
            }
        }
        Ok(())
    }

    pub fn set_read_timeout(&self, dur: Option<Duration>) -> RedisResult<()> {
        match *self {
            ActualConnection::Tcp(TcpConnection { ref reader, .. }) => {
                reader.set_read_timeout(dur)?;
            }
            #[cfg(all(feature = "tls-native-tls", not(feature = "tls-rustls")))]
            ActualConnection::TcpNativeTls(ref boxed_tls_connection) => {
                let reader = &(boxed_tls_connection.reader);
                reader.get_ref().set_read_timeout(dur)?;
            }
            #[cfg(feature = "tls-rustls")]
            ActualConnection::TcpRustls(ref boxed_tls_connection) => {
                let reader = &(boxed_tls_connection.reader);
                reader.get_ref().set_read_timeout(dur)?;
            }
            #[cfg(unix)]
            ActualConnection::Unix(UnixConnection { ref sock, .. }) => {
                sock.set_read_timeout(dur)?;
            }
        }
        Ok(())
    }

    pub fn is_open(&self) -> bool {
        match *self {
            ActualConnection::Tcp(TcpConnection { open, .. }) => open,
            #[cfg(all(feature = "tls-native-tls", not(feature = "tls-rustls")))]
            ActualConnection::TcpNativeTls(ref boxed_tls_connection) => boxed_tls_connection.open,
            #[cfg(feature = "tls-rustls")]
            ActualConnection::TcpRustls(ref boxed_tls_connection) => boxed_tls_connection.open,
            #[cfg(unix)]
            ActualConnection::Unix(UnixConnection { open, .. }) => open,
        }
    }
}

#[cfg(feature = "tls-rustls")]
pub(crate) fn create_rustls_config(
    insecure: bool,
    tls_params: Option<TlsConnParams>,
) -> RedisResult<rustls::ClientConfig> {
    use crate::tls::ClientTlsParams;

    #[allow(unused_mut)]
    let mut root_store = RootCertStore::empty();
    #[cfg(feature = "tls-rustls-webpki-roots")]
    root_store.extend(webpki_roots::TLS_SERVER_ROOTS.iter().cloned());
    #[cfg(all(
        feature = "tls-rustls",
        not(feature = "tls-native-tls"),
        not(feature = "tls-rustls-webpki-roots")
    ))]
    for cert in load_native_certs()? {
        root_store.add(cert)?;
    }

    let config = rustls::ClientConfig::builder();
    let config = if let Some(tls_params) = tls_params {
        let config_builder =
            config.with_root_certificates(tls_params.root_cert_store.unwrap_or(root_store));

        if let Some(ClientTlsParams {
            client_cert_chain: client_cert,
            client_key,
        }) = tls_params.client_tls_params
        {
            config_builder
                .with_client_auth_cert(client_cert, client_key)
                .map_err(|err| {
                    RedisError::from((
                        ErrorKind::InvalidClientConfig,
                        "Unable to build client with TLS parameters provided.",
                        err.to_string(),
                    ))
                })?
        } else {
            config_builder.with_no_client_auth()
        }
    } else {
        config
            .with_root_certificates(root_store)
            .with_no_client_auth()
    };

    match (insecure, cfg!(feature = "tls-rustls-insecure")) {
        #[cfg(feature = "tls-rustls-insecure")]
        (true, true) => {
            let mut config = config;
            config.enable_sni = false;
            config
                .dangerous()
                .set_certificate_verifier(Arc::new(NoCertificateVerification {
                    supported: rustls::crypto::ring::default_provider()
                        .signature_verification_algorithms,
                }));

            Ok(config)
        }
        (true, false) => {
            fail!((
                ErrorKind::InvalidClientConfig,
                "Cannot create insecure client without tls-rustls-insecure feature"
            ));
        }
        _ => Ok(config),
    }
}

fn connect_auth(con: &mut Connection, connection_info: &RedisConnectionInfo) -> RedisResult<()> {
    let mut command = cmd("AUTH");
    if let Some(username) = &connection_info.username {
        command.arg(username);
    }
    let password = connection_info.password.as_ref().unwrap();
    let err = match command.arg(password).query::<Value>(con) {
        Ok(Value::Okay) => return Ok(()),
        Ok(_) => {
            fail!((
                ErrorKind::ResponseError,
                "Redis server refused to authenticate, returns Ok() != Value::Okay"
            ));
        }
        Err(e) => e,
    };
    let err_msg = err.detail().ok_or((
        ErrorKind::AuthenticationFailed,
        "Password authentication failed",
    ))?;
    if !err_msg.contains("wrong number of arguments for 'auth' command") {
        fail!((
            ErrorKind::AuthenticationFailed,
            "Password authentication failed",
        ));
    }

    // fallback to AUTH version <= 5
    let mut command = cmd("AUTH");
    match command.arg(password).query::<Value>(con) {
        Ok(Value::Okay) => Ok(()),
        _ => fail!((
            ErrorKind::AuthenticationFailed,
            "Password authentication failed",
        )),
    }
}

pub fn connect(
    connection_info: &ConnectionInfo,
    timeout: Option<Duration>,
) -> RedisResult<Connection> {
    let con = ActualConnection::new(&connection_info.addr, timeout)?;
    setup_connection(con, &connection_info.redis)
}

#[cfg(not(feature = "disable-client-setinfo"))]
pub(crate) fn client_set_info_pipeline() -> Pipeline {
    let mut pipeline = crate::pipe();
    pipeline
        .cmd("CLIENT")
        .arg("SETINFO")
        .arg("LIB-NAME")
        .arg(std::env!("GLIDE_NAME"))
        .ignore();
    pipeline
        .cmd("CLIENT")
        .arg("SETINFO")
        .arg("LIB-VER")
        .arg(std::env!("GLIDE_VERSION"))
        .ignore();
    pipeline
}

fn setup_connection(
    con: ActualConnection,
    connection_info: &RedisConnectionInfo,
) -> RedisResult<Connection> {
    let mut rv = Connection {
        con,
        parser: Parser::new(),
        db: connection_info.db,
        pubsub: false,
        protocol: connection_info.protocol,
<<<<<<< HEAD
    };

    if connection_info.protocol == ProtocolVersion::RESP3 {
=======
        push_manager: PushManager::new(),
    };

    if connection_info.protocol != ProtocolVersion::RESP2 {
>>>>>>> 52ed0bad
        let hello_cmd = resp3_hello(connection_info);
        let val: RedisResult<Value> = hello_cmd.query(&mut rv);
        if let Err(err) = val {
            return Err(get_resp3_hello_command_error(err));
        }
    } else if connection_info.password.is_some() {
        connect_auth(&mut rv, connection_info)?;
    }
    if connection_info.db != 0 {
        match cmd("SELECT")
            .arg(connection_info.db)
            .query::<Value>(&mut rv)
        {
            Ok(Value::Okay) => {}
            _ => fail!((
                ErrorKind::ResponseError,
                "Redis server refused to switch database"
            )),
        }
    }

    if connection_info.client_name.is_some() {
        match cmd("CLIENT")
            .arg("SETNAME")
            .arg(connection_info.client_name.as_ref().unwrap())
            .query::<Value>(&mut rv)
        {
            Ok(Value::Okay) => {}
            _ => fail!((
                ErrorKind::ResponseError,
                "Redis server refused to set client name"
            )),
        }
    }

    // result is ignored, as per the command's instructions.
    // https://redis.io/commands/client-setinfo/
    #[cfg(not(feature = "disable-client-setinfo"))]
    let _: RedisResult<()> = client_set_info_pipeline().query(&mut rv);

    Ok(rv)
}

/// Implements the "stateless" part of the connection interface that is used by the
/// different objects in redis-rs.  Primarily it obviously applies to `Connection`
/// object but also some other objects implement the interface (for instance
/// whole clients or certain redis results).
///
/// Generally clients and connections (as well as redis results of those) implement
/// this trait.  Actual connections provide more functionality which can be used
/// to implement things like `PubSub` but they also can modify the intrinsic
/// state of the TCP connection.  This is not possible with `ConnectionLike`
/// implementors because that functionality is not exposed.
pub trait ConnectionLike {
    /// Sends an already encoded (packed) command into the TCP socket and
    /// reads the single response from it.
    fn req_packed_command(&mut self, cmd: &[u8]) -> RedisResult<Value>;

    /// Sends multiple already encoded (packed) command into the TCP socket
    /// and reads `count` responses from it.  This is used to implement
    /// pipelining.
    /// Important - this function is meant for internal usage, since it's
    /// easy to pass incorrect `offset` & `count` parameters, which might
    /// cause the connection to enter an erroneous state. Users shouldn't
    /// call it, instead using the Pipeline::query function.
    #[doc(hidden)]
    fn req_packed_commands(
        &mut self,
        cmd: &[u8],
        offset: usize,
        count: usize,
    ) -> RedisResult<Vec<Value>>;

    /// Sends a [Cmd] into the TCP socket and reads a single response from it.
    fn req_command(&mut self, cmd: &Cmd) -> RedisResult<Value> {
        let pcmd = cmd.get_packed_command();
        self.req_packed_command(&pcmd)
    }

    /// Returns the database this connection is bound to.  Note that this
    /// information might be unreliable because it's initially cached and
    /// also might be incorrect if the connection like object is not
    /// actually connected.
    fn get_db(&self) -> i64;

    /// Does this connection support pipelining?
    #[doc(hidden)]
    fn supports_pipelining(&self) -> bool {
        true
    }

    /// Check that all connections it has are available (`PING` internally).
    fn check_connection(&mut self) -> bool;

    /// Returns the connection status.
    ///
    /// The connection is open until any `read_response` call recieved an
    /// invalid response from the server (most likely a closed or dropped
    /// connection, otherwise a Redis protocol error). When using unix
    /// sockets the connection is open until writing a command failed with a
    /// `BrokenPipe` error.
    fn is_open(&self) -> bool;

    /// Executes received push message from server.
    fn execute_push_message(&mut self, kind: PushKind, data: Vec<Value>);
}

/// A connection is an object that represents a single redis connection.  It
/// provides basic support for sending encoded commands into a redis connection
/// and to read a response from it.  It's bound to a single database and can
/// only be created from the client.
///
/// You generally do not much with this object other than passing it to
/// `Cmd` objects.
impl Connection {
    /// Sends an already encoded (packed) command into the TCP socket and
    /// does not read a response.  This is useful for commands like
    /// `MONITOR` which yield multiple items.  This needs to be used with
    /// care because it changes the state of the connection.
    pub fn send_packed_command(&mut self, cmd: &[u8]) -> RedisResult<()> {
        self.send_bytes(cmd)?;
        Ok(())
    }

    /// Fetches a single response from the connection.  This is useful
    /// if used in combination with `send_packed_command`.
    pub fn recv_response(&mut self) -> RedisResult<Value> {
        self.read_response()
    }

    /// Sets the write timeout for the connection.
    ///
    /// If the provided value is `None`, then `send_packed_command` call will
    /// block indefinitely. It is an error to pass the zero `Duration` to this
    /// method.
    pub fn set_write_timeout(&self, dur: Option<Duration>) -> RedisResult<()> {
        self.con.set_write_timeout(dur)
    }

    /// Sets the read timeout for the connection.
    ///
    /// If the provided value is `None`, then `recv_response` call will
    /// block indefinitely. It is an error to pass the zero `Duration` to this
    /// method.
    pub fn set_read_timeout(&self, dur: Option<Duration>) -> RedisResult<()> {
        self.con.set_read_timeout(dur)
    }

    /// Creates a [`PubSub`] instance for this connection.
    pub fn as_pubsub(&mut self) -> PubSub<'_> {
        // NOTE: The pubsub flag is intentionally not raised at this time since
        // running commands within the pubsub state should not try and exit from
        // the pubsub state.
        PubSub::new(self)
    }

    fn exit_pubsub(&mut self) -> RedisResult<()> {
        let res = self.clear_active_subscriptions();
        if res.is_ok() {
            self.pubsub = false;
        } else {
            // Raise the pubsub flag to indicate the connection is "stuck" in that state.
            self.pubsub = true;
        }

        res
    }

    /// Get the inner connection out of a PubSub
    ///
    /// Any active subscriptions are unsubscribed. In the event of an error, the connection is
    /// dropped.
    fn clear_active_subscriptions(&mut self) -> RedisResult<()> {
        // Responses to unsubscribe commands return in a 3-tuple with values
        // ("unsubscribe" or "punsubscribe", name of subscription removed, count of remaining subs).
        // The "count of remaining subs" includes both pattern subscriptions and non pattern
        // subscriptions. Thus, to accurately drain all unsubscribe messages received from the
        // server, both commands need to be executed at once.
        {
            // Prepare both unsubscribe commands
            let unsubscribe = cmd("UNSUBSCRIBE").get_packed_command();
            let punsubscribe = cmd("PUNSUBSCRIBE").get_packed_command();

            // Execute commands
            self.send_bytes(&unsubscribe)?;
            self.send_bytes(&punsubscribe)?;
        }

        // Receive responses
        //
        // There will be at minimum two responses - 1 for each of punsubscribe and unsubscribe
        // commands. There may be more responses if there are active subscriptions. In this case,
        // messages are received until the _subscription count_ in the responses reach zero.
        let mut received_unsub = false;
        let mut received_punsub = false;
<<<<<<< HEAD
        if self.protocol == ProtocolVersion::RESP3 {
=======
        if self.protocol != ProtocolVersion::RESP2 {
>>>>>>> 52ed0bad
            while let Value::Push { kind, data } = from_owned_redis_value(self.recv_response()?)? {
                if data.len() >= 2 {
                    if let Value::Int(num) = data[1] {
                        if resp3_is_pub_sub_state_cleared(
                            &mut received_unsub,
                            &mut received_punsub,
                            &kind,
                            num as isize,
                        ) {
                            break;
                        }
                    }
                }
            }
        } else {
            loop {
                let res: (Vec<u8>, (), isize) = from_owned_redis_value(self.recv_response()?)?;
                if resp2_is_pub_sub_state_cleared(
                    &mut received_unsub,
                    &mut received_punsub,
                    &res.0,
                    res.2,
                ) {
                    break;
                }
            }
        }

        // Finally, the connection is back in its normal state since all subscriptions were
        // cancelled *and* all unsubscribe messages were received.
        Ok(())
    }

    /// Fetches a single response from the connection.
    fn read_response(&mut self) -> RedisResult<Value> {
        let result = match self.con {
            ActualConnection::Tcp(TcpConnection { ref mut reader, .. }) => {
                let result = self.parser.parse_value(reader);
                self.push_manager.try_send(&result);
                result
            }
            #[cfg(all(feature = "tls-native-tls", not(feature = "tls-rustls")))]
            ActualConnection::TcpNativeTls(ref mut boxed_tls_connection) => {
                let reader = &mut boxed_tls_connection.reader;
                let result = self.parser.parse_value(reader);
                self.push_manager.try_send(&result);
                result
            }
            #[cfg(feature = "tls-rustls")]
            ActualConnection::TcpRustls(ref mut boxed_tls_connection) => {
                let reader = &mut boxed_tls_connection.reader;
                let result = self.parser.parse_value(reader);
                self.push_manager.try_send(&result);
                result
            }
            #[cfg(unix)]
            ActualConnection::Unix(UnixConnection { ref mut sock, .. }) => {
                let result = self.parser.parse_value(sock);
                self.push_manager.try_send(&result);
                result
            }
        };
        // shutdown connection on protocol error
        if let Err(e) = &result {
            let shutdown = match e.as_io_error() {
                Some(e) => e.kind() == io::ErrorKind::UnexpectedEof,
                None => false,
            };
            if shutdown {
                // Notify the PushManager that the connection was lost
                self.push_manager.try_send_raw(&Value::Push {
                    kind: PushKind::Disconnection,
                    data: vec![],
                });
                match self.con {
                    ActualConnection::Tcp(ref mut connection) => {
                        let _ = connection.reader.shutdown(net::Shutdown::Both);
                        connection.open = false;
                    }
                    #[cfg(all(feature = "tls-native-tls", not(feature = "tls-rustls")))]
                    ActualConnection::TcpNativeTls(ref mut connection) => {
                        let _ = connection.reader.shutdown();
                        connection.open = false;
                    }
                    #[cfg(feature = "tls-rustls")]
                    ActualConnection::TcpRustls(ref mut connection) => {
                        let _ = connection.reader.get_mut().shutdown(net::Shutdown::Both);
                        connection.open = false;
                    }
                    #[cfg(unix)]
                    ActualConnection::Unix(ref mut connection) => {
                        let _ = connection.sock.shutdown(net::Shutdown::Both);
                        connection.open = false;
                    }
                }
            }
        }
        result
    }

    /// Returns `PushManager` of Connection, this method is used to subscribe/unsubscribe from Push types
    pub fn get_push_manager(&self) -> PushManager {
        self.push_manager.clone()
    }

    fn send_bytes(&mut self, bytes: &[u8]) -> RedisResult<Value> {
        let result = self.con.send_bytes(bytes);
        if self.protocol != ProtocolVersion::RESP2 {
            if let Err(e) = &result {
                if e.is_connection_dropped() {
                    // Notify the PushManager that the connection was lost
                    self.push_manager.try_send_raw(&Value::Push {
                        kind: PushKind::Disconnection,
                        data: vec![],
                    });
                }
            }
        }
        result
    }
}

impl ConnectionLike for Connection {
    /// Sends a [Cmd] into the TCP socket and reads a single response from it.
    fn req_command(&mut self, cmd: &Cmd) -> RedisResult<Value> {
        let pcmd = cmd.get_packed_command();
        if self.pubsub {
            self.exit_pubsub()?;
        }

<<<<<<< HEAD
        self.con.send_bytes(&pcmd)?;
=======
        self.send_bytes(&pcmd)?;
>>>>>>> 52ed0bad
        if cmd.is_no_response() {
            return Ok(Value::Nil);
        }
        loop {
            match self.read_response()? {
<<<<<<< HEAD
                Value::Push { kind, data } => self.execute_push_message(kind, data),
=======
                Value::Push {
                    kind: _kind,
                    data: _data,
                } => continue,
>>>>>>> 52ed0bad
                val => return Ok(val),
            }
        }
    }
    fn req_packed_command(&mut self, cmd: &[u8]) -> RedisResult<Value> {
        if self.pubsub {
            self.exit_pubsub()?;
        }

<<<<<<< HEAD
        self.con.send_bytes(cmd)?;
        loop {
            match self.read_response()? {
                Value::Push { kind, data } => self.execute_push_message(kind, data),
=======
        self.send_bytes(cmd)?;
        loop {
            match self.read_response()? {
                Value::Push {
                    kind: _kind,
                    data: _data,
                } => continue,
>>>>>>> 52ed0bad
                val => return Ok(val),
            }
        }
    }

    fn req_packed_commands(
        &mut self,
        cmd: &[u8],
        offset: usize,
        count: usize,
    ) -> RedisResult<Vec<Value>> {
        if self.pubsub {
            self.exit_pubsub()?;
        }
        self.send_bytes(cmd)?;
        let mut rv = vec![];
        let mut first_err = None;
        let mut count = count;
        let mut idx = 0;
        while idx < (offset + count) {
            // When processing a transaction, some responses may be errors.
            // We need to keep processing the rest of the responses in that case,
            // so bailing early with `?` would not be correct.
            // See: https://github.com/redis-rs/redis-rs/issues/436
            let response = self.read_response();
            match response {
                Ok(item) => {
                    // RESP3 can insert push data between command replies
<<<<<<< HEAD
                    if let Value::Push { kind, data } = item {
                        // if that is the case we have to extend the loop and handle push data
                        count += 1;
                        self.execute_push_message(kind, data);
=======
                    if let Value::Push {
                        kind: _kind,
                        data: _data,
                    } = item
                    {
                        // if that is the case we have to extend the loop and handle push data
                        count += 1;
>>>>>>> 52ed0bad
                    } else if idx >= offset {
                        rv.push(item);
                    }
                }
                Err(err) => {
                    if first_err.is_none() {
                        first_err = Some(err);
                    }
                }
            }
            idx += 1;
        }

        first_err.map_or(Ok(rv), Err)
    }

    fn get_db(&self) -> i64 {
        self.db
    }

    fn check_connection(&mut self) -> bool {
        cmd("PING").query::<String>(self).is_ok()
<<<<<<< HEAD
    }

    fn is_open(&self) -> bool {
        self.con.is_open()
    }

    /// Executes received push message from server.
    fn execute_push_message(&mut self, _kind: PushKind, _data: Vec<Value>) {
        // TODO - implement handling RESP3 push message
=======
>>>>>>> 52ed0bad
    }

    fn is_open(&self) -> bool {
        self.con.is_open()
    }
}

impl<C, T> ConnectionLike for T
where
    C: ConnectionLike,
    T: DerefMut<Target = C>,
{
    fn req_packed_command(&mut self, cmd: &[u8]) -> RedisResult<Value> {
        self.deref_mut().req_packed_command(cmd)
    }

    fn req_packed_commands(
        &mut self,
        cmd: &[u8],
        offset: usize,
        count: usize,
    ) -> RedisResult<Vec<Value>> {
        self.deref_mut().req_packed_commands(cmd, offset, count)
    }

    fn req_command(&mut self, cmd: &Cmd) -> RedisResult<Value> {
        self.deref_mut().req_command(cmd)
    }

    fn get_db(&self) -> i64 {
        self.deref().get_db()
    }

    fn supports_pipelining(&self) -> bool {
        self.deref().supports_pipelining()
    }

    fn check_connection(&mut self) -> bool {
        self.deref_mut().check_connection()
    }

    fn is_open(&self) -> bool {
        self.deref().is_open()
    }

    /// Executes received push message from server.
    fn execute_push_message(&mut self, _kind: PushKind, _data: Vec<Value>) {
        // TODO - implement handling RESP3 push messages
    }
}

/// The pubsub object provides convenient access to the redis pubsub
/// system.  Once created you can subscribe and unsubscribe from channels
/// and listen in on messages.
///
/// Example:
///
/// ```rust,no_run
/// # fn do_something() -> redis::RedisResult<()> {
/// let client = redis::Client::open("redis://127.0.0.1/")?;
/// let mut con = client.get_connection()?;
/// let mut pubsub = con.as_pubsub();
/// pubsub.subscribe("channel_1")?;
/// pubsub.subscribe("channel_2")?;
///
/// loop {
///     let msg = pubsub.get_message()?;
///     let payload : String = msg.get_payload()?;
///     println!("channel '{}': {}", msg.get_channel_name(), payload);
/// }
/// # }
/// ```
impl<'a> PubSub<'a> {
    fn new(con: &'a mut Connection) -> Self {
        Self {
            con,
            waiting_messages: VecDeque::new(),
        }
    }

    fn cache_messages_until_received_response(&mut self, cmd: &mut Cmd) -> RedisResult<()> {
<<<<<<< HEAD
        if self.con.protocol == ProtocolVersion::RESP3 {
=======
        if self.con.protocol != ProtocolVersion::RESP2 {
>>>>>>> 52ed0bad
            cmd.set_no_response(true);
        }
        let mut response = cmd.query(self.con)?;
        loop {
            if let Some(msg) = Msg::from_value(&response) {
                self.waiting_messages.push_back(msg);
            } else {
                return Ok(());
            }
            response = self.con.recv_response()?;
        }
    }

    /// Subscribes to a new channel.
    pub fn subscribe<T: ToRedisArgs>(&mut self, channel: T) -> RedisResult<()> {
        self.cache_messages_until_received_response(cmd("SUBSCRIBE").arg(channel))
    }

    /// Subscribes to a new channel with a pattern.
    pub fn psubscribe<T: ToRedisArgs>(&mut self, pchannel: T) -> RedisResult<()> {
        self.cache_messages_until_received_response(cmd("PSUBSCRIBE").arg(pchannel))
    }

    /// Unsubscribes from a channel.
    pub fn unsubscribe<T: ToRedisArgs>(&mut self, channel: T) -> RedisResult<()> {
        self.cache_messages_until_received_response(cmd("UNSUBSCRIBE").arg(channel))
    }

    /// Unsubscribes from a channel with a pattern.
    pub fn punsubscribe<T: ToRedisArgs>(&mut self, pchannel: T) -> RedisResult<()> {
        self.cache_messages_until_received_response(cmd("PUNSUBSCRIBE").arg(pchannel))
    }

    /// Fetches the next message from the pubsub connection.  Blocks until
    /// a message becomes available.  This currently does not provide a
    /// wait not to block :(
    ///
    /// The message itself is still generic and can be converted into an
    /// appropriate type through the helper methods on it.
    pub fn get_message(&mut self) -> RedisResult<Msg> {
        if let Some(msg) = self.waiting_messages.pop_front() {
            return Ok(msg);
        }
        loop {
            if let Some(msg) = Msg::from_value(&self.con.recv_response()?) {
                return Ok(msg);
            } else {
                continue;
            }
        }
    }

    /// Sets the read timeout for the connection.
    ///
    /// If the provided value is `None`, then `get_message` call will
    /// block indefinitely. It is an error to pass the zero `Duration` to this
    /// method.
    pub fn set_read_timeout(&self, dur: Option<Duration>) -> RedisResult<()> {
        self.con.set_read_timeout(dur)
    }
}

impl<'a> Drop for PubSub<'a> {
    fn drop(&mut self) {
        let _ = self.con.exit_pubsub();
    }
}

/// This holds the data that comes from listening to a pubsub
/// connection.  It only contains actual message data.
impl Msg {
    /// Tries to convert provided [`Value`] into [`Msg`].
    #[allow(clippy::unnecessary_to_owned)]
    pub fn from_value(value: &Value) -> Option<Self> {
        let mut pattern = None;
        let payload;
        let channel;

        if let Value::Push { kind, data } = value {
            let mut iter: IntoIter<Value> = data.to_vec().into_iter();
<<<<<<< HEAD
            if kind == &PushKind::Message {
=======
            if kind == &PushKind::Message || kind == &PushKind::SMessage {
>>>>>>> 52ed0bad
                channel = iter.next()?;
                payload = iter.next()?;
            } else if kind == &PushKind::PMessage {
                pattern = Some(iter.next()?);
                channel = iter.next()?;
                payload = iter.next()?;
            } else {
                return None;
            }
<<<<<<< HEAD
=======
        } else {
            let raw_msg: Vec<Value> = from_redis_value(value).ok()?;
            let mut iter = raw_msg.into_iter();
            let msg_type: String = from_owned_redis_value(iter.next()?).ok()?;
            if msg_type == "message" {
                channel = iter.next()?;
                payload = iter.next()?;
            } else if msg_type == "pmessage" {
                pattern = Some(iter.next()?);
                channel = iter.next()?;
                payload = iter.next()?;
            } else {
                return None;
            }
        };
        Some(Msg {
            payload,
            channel,
            pattern,
        })
    }

    /// Tries to convert provided [`PushInfo`] into [`Msg`].
    pub fn from_push_info(push_info: &PushInfo) -> Option<Self> {
        let mut pattern = None;
        let payload;
        let channel;

        let mut iter = push_info.data.iter().cloned();
        if push_info.kind == PushKind::Message || push_info.kind == PushKind::SMessage {
            channel = iter.next()?;
            payload = iter.next()?;
        } else if push_info.kind == PushKind::PMessage {
            pattern = Some(iter.next()?);
            channel = iter.next()?;
            payload = iter.next()?;
>>>>>>> 52ed0bad
        } else {
            let raw_msg: Vec<Value> = from_redis_value(value).ok()?;
            let mut iter = raw_msg.into_iter();
            let msg_type: String = from_redis_value(&iter.next()?).ok()?;
            if msg_type == "message" {
                channel = iter.next()?;
                payload = iter.next()?;
            } else if msg_type == "pmessage" {
                pattern = Some(iter.next()?);
                channel = iter.next()?;
                payload = iter.next()?;
            } else {
                return None;
            }
        };
        Some(Msg {
            payload,
            channel,
            pattern,
        })
    }

    /// Returns the channel this message came on.
    pub fn get_channel<T: FromRedisValue>(&self) -> RedisResult<T> {
        from_redis_value(&self.channel)
    }

    /// Convenience method to get a string version of the channel.  Unless
    /// your channel contains non utf-8 bytes you can always use this
    /// method.  If the channel is not a valid string (which really should
    /// not happen) then the return value is `"?"`.
    pub fn get_channel_name(&self) -> &str {
        match self.channel {
            Value::BulkString(ref bytes) => from_utf8(bytes).unwrap_or("?"),
            _ => "?",
        }
    }

    /// Returns the message's payload in a specific format.
    pub fn get_payload<T: FromRedisValue>(&self) -> RedisResult<T> {
        from_redis_value(&self.payload)
    }

    /// Returns the bytes that are the message's payload.  This can be used
    /// as an alternative to the `get_payload` function if you are interested
    /// in the raw bytes in it.
    pub fn get_payload_bytes(&self) -> &[u8] {
        match self.payload {
            Value::BulkString(ref bytes) => bytes,
            _ => b"",
        }
    }

    /// Returns true if the message was constructed from a pattern
    /// subscription.
    #[allow(clippy::wrong_self_convention)]
    pub fn from_pattern(&self) -> bool {
        self.pattern.is_some()
    }

    /// If the message was constructed from a message pattern this can be
    /// used to find out which one.  It's recommended to match against
    /// an `Option<String>` so that you do not need to use `from_pattern`
    /// to figure out if a pattern was set.
    pub fn get_pattern<T: FromRedisValue>(&self) -> RedisResult<T> {
        match self.pattern {
            None => from_redis_value(&Value::Nil),
            Some(ref x) => from_redis_value(x),
        }
    }
}

/// This function simplifies transaction management slightly.  What it
/// does is automatically watching keys and then going into a transaction
/// loop util it succeeds.  Once it goes through the results are
/// returned.
///
/// To use the transaction two pieces of information are needed: a list
/// of all the keys that need to be watched for modifications and a
/// closure with the code that should be execute in the context of the
/// transaction.  The closure is invoked with a fresh pipeline in atomic
/// mode.  To use the transaction the function needs to return the result
/// from querying the pipeline with the connection.
///
/// The end result of the transaction is then available as the return
/// value from the function call.
///
/// Example:
///
/// ```rust,no_run
/// use redis::Commands;
/// # fn do_something() -> redis::RedisResult<()> {
/// # let client = redis::Client::open("redis://127.0.0.1/").unwrap();
/// # let mut con = client.get_connection().unwrap();
/// let key = "the_key";
/// let (new_val,) : (isize,) = redis::transaction(&mut con, &[key], |con, pipe| {
///     let old_val : isize = con.get(key)?;
///     pipe
///         .set(key, old_val + 1).ignore()
///         .get(key).query(con)
/// })?;
/// println!("The incremented number is: {}", new_val);
/// # Ok(()) }
/// ```
pub fn transaction<
    C: ConnectionLike,
    K: ToRedisArgs,
    T,
    F: FnMut(&mut C, &mut Pipeline) -> RedisResult<Option<T>>,
>(
    con: &mut C,
    keys: &[K],
    func: F,
) -> RedisResult<T> {
    let mut func = func;
    loop {
        cmd("WATCH").arg(keys).query::<()>(con)?;
        let mut p = pipe();
        let response: Option<T> = func(con, p.atomic())?;
        match response {
            None => {
                continue;
            }
            Some(response) => {
                // make sure no watch is left in the connection, even if
                // someone forgot to use the pipeline.
                cmd("UNWATCH").query::<()>(con)?;
                return Ok(response);
            }
        }
    }
}
//TODO: for both clearing logic support sharded channels.

/// Common logic for clearing subscriptions in RESP2 async/sync
pub fn resp2_is_pub_sub_state_cleared(
    received_unsub: &mut bool,
    received_punsub: &mut bool,
    kind: &[u8],
    num: isize,
) -> bool {
    match kind.first() {
        Some(&b'u') => *received_unsub = true,
        Some(&b'p') => *received_punsub = true,
        _ => (),
    };
    *received_unsub && *received_punsub && num == 0
}

/// Common logic for clearing subscriptions in RESP3 async/sync
pub fn resp3_is_pub_sub_state_cleared(
    received_unsub: &mut bool,
    received_punsub: &mut bool,
    kind: &PushKind,
    num: isize,
) -> bool {
    match kind {
        PushKind::Unsubscribe => *received_unsub = true,
        PushKind::PUnsubscribe => *received_punsub = true,
        _ => (),
    };
    *received_unsub && *received_punsub && num == 0
}

/// Common logic for checking real cause of hello3 command error
pub fn get_resp3_hello_command_error(err: RedisError) -> RedisError {
    if let Some(detail) = err.detail() {
        if detail.starts_with("unknown command `HELLO`") {
            return (
                ErrorKind::RESP3NotSupported,
                "Redis Server doesn't support HELLO command therefore resp3 cannot be used",
            )
                .into();
        }
    }
    err
}

#[cfg(test)]
mod tests {
    use super::*;

    #[test]
    fn test_parse_redis_url() {
        let cases = vec![
            ("redis://127.0.0.1", true),
            ("redis://[::1]", true),
            ("redis+unix:///run/redis.sock", true),
            ("unix:///run/redis.sock", true),
            ("http://127.0.0.1", false),
            ("tcp://127.0.0.1", false),
        ];
        for (url, expected) in cases.into_iter() {
            let res = parse_redis_url(url);
            assert_eq!(
                res.is_some(),
                expected,
                "Parsed result of `{url}` is not expected",
            );
        }
    }

    #[test]
    fn test_url_to_tcp_connection_info() {
        let cases = vec![
            (
                url::Url::parse("redis://127.0.0.1").unwrap(),
                ConnectionInfo {
                    addr: ConnectionAddr::Tcp("127.0.0.1".to_string(), 6379),
                    redis: Default::default(),
                },
            ),
            (
                url::Url::parse("redis://[::1]").unwrap(),
                ConnectionInfo {
                    addr: ConnectionAddr::Tcp("::1".to_string(), 6379),
                    redis: Default::default(),
                },
            ),
            (
                url::Url::parse("redis://%25johndoe%25:%23%40%3C%3E%24@example.com/2").unwrap(),
                ConnectionInfo {
                    addr: ConnectionAddr::Tcp("example.com".to_string(), 6379),
                    redis: RedisConnectionInfo {
                        db: 2,
                        username: Some("%johndoe%".to_string()),
                        password: Some("#@<>$".to_string()),
                        ..Default::default()
                    },
                },
            ),
        ];
        for (url, expected) in cases.into_iter() {
            let res = url_to_tcp_connection_info(url.clone()).unwrap();
            assert_eq!(res.addr, expected.addr, "addr of {url} is not expected");
            assert_eq!(
                res.redis.db, expected.redis.db,
                "db of {url} is not expected",
            );
            assert_eq!(
                res.redis.username, expected.redis.username,
                "username of {url} is not expected",
            );
            assert_eq!(
                res.redis.password, expected.redis.password,
                "password of {url} is not expected",
            );
        }
    }

    #[test]
    fn test_url_to_tcp_connection_info_failed() {
        let cases = vec![
            (url::Url::parse("redis://").unwrap(), "Missing hostname"),
            (
                url::Url::parse("redis://127.0.0.1/db").unwrap(),
                "Invalid database number",
            ),
            (
                url::Url::parse("redis://C3%B0@127.0.0.1").unwrap(),
                "Username is not valid UTF-8 string",
            ),
            (
                url::Url::parse("redis://:C3%B0@127.0.0.1").unwrap(),
                "Password is not valid UTF-8 string",
            ),
        ];
        for (url, expected) in cases.into_iter() {
            let res = url_to_tcp_connection_info(url).unwrap_err();
            assert_eq!(
                res.kind(),
                crate::ErrorKind::InvalidClientConfig,
                "{}",
                &res,
            );
            #[allow(deprecated)]
            let desc = std::error::Error::description(&res);
            assert_eq!(desc, expected, "{}", &res);
            assert_eq!(res.detail(), None, "{}", &res);
        }
    }

    #[test]
    #[cfg(unix)]
    fn test_url_to_unix_connection_info() {
        let cases = vec![
            (
                url::Url::parse("unix:///var/run/redis.sock").unwrap(),
                ConnectionInfo {
                    addr: ConnectionAddr::Unix("/var/run/redis.sock".into()),
                    redis: RedisConnectionInfo {
                        db: 0,
                        username: None,
                        password: None,
                        protocol: ProtocolVersion::RESP2,
<<<<<<< HEAD
                        client_name: None,
=======
>>>>>>> 52ed0bad
                    },
                },
            ),
            (
                url::Url::parse("redis+unix:///var/run/redis.sock?db=1").unwrap(),
                ConnectionInfo {
                    addr: ConnectionAddr::Unix("/var/run/redis.sock".into()),
                    redis: RedisConnectionInfo {
                        db: 1,
                        ..Default::default()
                    },
                },
            ),
            (
                url::Url::parse(
                    "unix:///example.sock?user=%25johndoe%25&pass=%23%40%3C%3E%24&db=2",
                )
                .unwrap(),
                ConnectionInfo {
                    addr: ConnectionAddr::Unix("/example.sock".into()),
                    redis: RedisConnectionInfo {
                        db: 2,
                        username: Some("%johndoe%".to_string()),
                        password: Some("#@<>$".to_string()),
                        ..Default::default()
                    },
                },
            ),
            (
                url::Url::parse(
                    "redis+unix:///example.sock?pass=%26%3F%3D+%2A%2B&db=2&user=%25johndoe%25",
                )
                .unwrap(),
                ConnectionInfo {
                    addr: ConnectionAddr::Unix("/example.sock".into()),
                    redis: RedisConnectionInfo {
                        db: 2,
                        username: Some("%johndoe%".to_string()),
                        password: Some("&?= *+".to_string()),
                        ..Default::default()
                    },
                },
            ),
        ];
        for (url, expected) in cases.into_iter() {
            assert_eq!(
                ConnectionAddr::Unix(url.to_file_path().unwrap()),
                expected.addr,
                "addr of {url} is not expected",
            );
            let res = url_to_unix_connection_info(url.clone()).unwrap();
            assert_eq!(res.addr, expected.addr, "addr of {url} is not expected");
            assert_eq!(
                res.redis.db, expected.redis.db,
                "db of {url} is not expected",
            );
            assert_eq!(
                res.redis.username, expected.redis.username,
                "username of {url} is not expected",
            );
            assert_eq!(
                res.redis.password, expected.redis.password,
                "password of {url} is not expected",
            );
        }
    }
}<|MERGE_RESOLUTION|>--- conflicted
+++ resolved
@@ -11,17 +11,10 @@
 use crate::parser::Parser;
 use crate::pipeline::Pipeline;
 use crate::types::{
-<<<<<<< HEAD
     from_owned_redis_value, from_redis_value, ErrorKind, FromRedisValue, PushKind, RedisError,
     RedisResult, ToRedisArgs, Value,
 };
 use crate::ProtocolVersion;
-=======
-    from_redis_value, ErrorKind, FromRedisValue, PushKind, RedisError, RedisResult, ToRedisArgs,
-    Value,
-};
-use crate::{from_owned_redis_value, ProtocolVersion};
->>>>>>> 52ed0bad
 
 #[cfg(unix)]
 use crate::types::HashMap;
@@ -233,11 +226,8 @@
     pub password: Option<String>,
     /// Version of the protocol to use.
     pub protocol: ProtocolVersion,
-<<<<<<< HEAD
     /// Optionally a pass a client name that should be used for connection
     pub client_name: Option<String>,
-=======
->>>>>>> 52ed0bad
 }
 
 impl FromStr for ConnectionInfo {
@@ -403,10 +393,7 @@
                 }
                 _ => ProtocolVersion::RESP2,
             },
-<<<<<<< HEAD
             client_name: None,
-=======
->>>>>>> 52ed0bad
         },
     })
 }
@@ -438,10 +425,7 @@
                 }
                 _ => ProtocolVersion::RESP2,
             },
-<<<<<<< HEAD
             client_name: None,
-=======
->>>>>>> 52ed0bad
         },
     })
 }
@@ -562,13 +546,10 @@
 
     // Field indicating which protocol to use for server communications.
     protocol: ProtocolVersion,
-<<<<<<< HEAD
-=======
 
     /// `PushManager` instance for the connection.
     /// This is used to manage Push messages in RESP3 mode.
     push_manager: PushManager,
->>>>>>> 52ed0bad
 }
 
 /// Represents a pubsub connection.
@@ -1018,16 +999,10 @@
         db: connection_info.db,
         pubsub: false,
         protocol: connection_info.protocol,
-<<<<<<< HEAD
-    };
-
-    if connection_info.protocol == ProtocolVersion::RESP3 {
-=======
         push_manager: PushManager::new(),
     };
 
     if connection_info.protocol != ProtocolVersion::RESP2 {
->>>>>>> 52ed0bad
         let hello_cmd = resp3_hello(connection_info);
         let val: RedisResult<Value> = hello_cmd.query(&mut rv);
         if let Err(err) = val {
@@ -1130,9 +1105,6 @@
     /// sockets the connection is open until writing a command failed with a
     /// `BrokenPipe` error.
     fn is_open(&self) -> bool;
-
-    /// Executes received push message from server.
-    fn execute_push_message(&mut self, kind: PushKind, data: Vec<Value>);
 }
 
 /// A connection is an object that represents a single redis connection.  It
@@ -1223,11 +1195,7 @@
         // messages are received until the _subscription count_ in the responses reach zero.
         let mut received_unsub = false;
         let mut received_punsub = false;
-<<<<<<< HEAD
-        if self.protocol == ProtocolVersion::RESP3 {
-=======
         if self.protocol != ProtocolVersion::RESP2 {
->>>>>>> 52ed0bad
             while let Value::Push { kind, data } = from_owned_redis_value(self.recv_response()?)? {
                 if data.len() >= 2 {
                     if let Value::Int(num) = data[1] {
@@ -1358,24 +1326,16 @@
             self.exit_pubsub()?;
         }
 
-<<<<<<< HEAD
-        self.con.send_bytes(&pcmd)?;
-=======
         self.send_bytes(&pcmd)?;
->>>>>>> 52ed0bad
         if cmd.is_no_response() {
             return Ok(Value::Nil);
         }
         loop {
             match self.read_response()? {
-<<<<<<< HEAD
-                Value::Push { kind, data } => self.execute_push_message(kind, data),
-=======
                 Value::Push {
                     kind: _kind,
                     data: _data,
                 } => continue,
->>>>>>> 52ed0bad
                 val => return Ok(val),
             }
         }
@@ -1385,12 +1345,6 @@
             self.exit_pubsub()?;
         }
 
-<<<<<<< HEAD
-        self.con.send_bytes(cmd)?;
-        loop {
-            match self.read_response()? {
-                Value::Push { kind, data } => self.execute_push_message(kind, data),
-=======
         self.send_bytes(cmd)?;
         loop {
             match self.read_response()? {
@@ -1398,7 +1352,6 @@
                     kind: _kind,
                     data: _data,
                 } => continue,
->>>>>>> 52ed0bad
                 val => return Ok(val),
             }
         }
@@ -1427,12 +1380,6 @@
             match response {
                 Ok(item) => {
                     // RESP3 can insert push data between command replies
-<<<<<<< HEAD
-                    if let Value::Push { kind, data } = item {
-                        // if that is the case we have to extend the loop and handle push data
-                        count += 1;
-                        self.execute_push_message(kind, data);
-=======
                     if let Value::Push {
                         kind: _kind,
                         data: _data,
@@ -1440,7 +1387,6 @@
                     {
                         // if that is the case we have to extend the loop and handle push data
                         count += 1;
->>>>>>> 52ed0bad
                     } else if idx >= offset {
                         rv.push(item);
                     }
@@ -1463,18 +1409,6 @@
 
     fn check_connection(&mut self) -> bool {
         cmd("PING").query::<String>(self).is_ok()
-<<<<<<< HEAD
-    }
-
-    fn is_open(&self) -> bool {
-        self.con.is_open()
-    }
-
-    /// Executes received push message from server.
-    fn execute_push_message(&mut self, _kind: PushKind, _data: Vec<Value>) {
-        // TODO - implement handling RESP3 push message
-=======
->>>>>>> 52ed0bad
     }
 
     fn is_open(&self) -> bool {
@@ -1518,11 +1452,6 @@
 
     fn is_open(&self) -> bool {
         self.deref().is_open()
-    }
-
-    /// Executes received push message from server.
-    fn execute_push_message(&mut self, _kind: PushKind, _data: Vec<Value>) {
-        // TODO - implement handling RESP3 push messages
     }
 }
 
@@ -1556,11 +1485,7 @@
     }
 
     fn cache_messages_until_received_response(&mut self, cmd: &mut Cmd) -> RedisResult<()> {
-<<<<<<< HEAD
-        if self.con.protocol == ProtocolVersion::RESP3 {
-=======
         if self.con.protocol != ProtocolVersion::RESP2 {
->>>>>>> 52ed0bad
             cmd.set_no_response(true);
         }
         let mut response = cmd.query(self.con)?;
@@ -1641,11 +1566,7 @@
 
         if let Value::Push { kind, data } = value {
             let mut iter: IntoIter<Value> = data.to_vec().into_iter();
-<<<<<<< HEAD
-            if kind == &PushKind::Message {
-=======
             if kind == &PushKind::Message || kind == &PushKind::SMessage {
->>>>>>> 52ed0bad
                 channel = iter.next()?;
                 payload = iter.next()?;
             } else if kind == &PushKind::PMessage {
@@ -1655,8 +1576,6 @@
             } else {
                 return None;
             }
-<<<<<<< HEAD
-=======
         } else {
             let raw_msg: Vec<Value> = from_redis_value(value).ok()?;
             let mut iter = raw_msg.into_iter();
@@ -1693,22 +1612,10 @@
             pattern = Some(iter.next()?);
             channel = iter.next()?;
             payload = iter.next()?;
->>>>>>> 52ed0bad
         } else {
-            let raw_msg: Vec<Value> = from_redis_value(value).ok()?;
-            let mut iter = raw_msg.into_iter();
-            let msg_type: String = from_redis_value(&iter.next()?).ok()?;
-            if msg_type == "message" {
-                channel = iter.next()?;
-                payload = iter.next()?;
-            } else if msg_type == "pmessage" {
-                pattern = Some(iter.next()?);
-                channel = iter.next()?;
-                payload = iter.next()?;
-            } else {
-                return None;
-            }
-        };
+            return None;
+        }
+
         Some(Msg {
             payload,
             channel,
@@ -1989,10 +1896,7 @@
                         username: None,
                         password: None,
                         protocol: ProtocolVersion::RESP2,
-<<<<<<< HEAD
                         client_name: None,
-=======
->>>>>>> 52ed0bad
                     },
                 },
             ),

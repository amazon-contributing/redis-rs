--- conflicted
+++ resolved
@@ -89,12 +89,11 @@
 # Only needed for bignum Support
 rust_decimal = { version = "1.33.1", optional = true }
 bigdecimal = { version = "0.4.2", optional = true }
-num-bigint = { version = "0.4.4", optional = true }
 
 # Optional aHash support
 ahash = { version = "0.8.6", optional = true }
-num-bigint = "0.4.3"
-
+
+num-bigint = "0.4.4"
 tracing = "0.1"
 futures-time = { version = "3.0.0", optional = true }
 arcstr = "1.1.5"
@@ -129,7 +128,7 @@
 tcp_nodelay = []
 rust_decimal = ["dep:rust_decimal"]
 bigdecimal = ["dep:bigdecimal"]
-num-bigint = ["dep:num-bigint"]
+num-bigint = []
 uuid = ["dep:uuid"]
 disable-client-setinfo = []
 
@@ -176,12 +175,11 @@
 required-features = ["cluster-async"]
 
 [[test]]
-<<<<<<< HEAD
 name = "test_async_cluster_connections_logic"
 required-features = ["cluster-async"]
-=======
+
+[[test]]
 name = "test_bignum"
->>>>>>> 282ce0ba
 
 [[bench]]
 name = "bench_basic"

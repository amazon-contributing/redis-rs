--- conflicted
+++ resolved
@@ -14,13 +14,6 @@
     io::{BufReader, Read},
 };
 
-<<<<<<< HEAD
-=======
-#[cfg(feature = "aio")]
-use futures::Future;
-use redis::{ConnectionAddr, InfoDict, Pipeline, ProtocolVersion, RedisConnectionInfo, Value};
-
->>>>>>> 30d57307
 #[cfg(feature = "tls-rustls")]
 use redis::{ClientTlsConfig, TlsCertificates};
 
@@ -444,7 +437,6 @@
         redis::cmd("FLUSHDB").execute(&mut con);
     }
 
-<<<<<<< HEAD
     pub fn with_tls(tls_files: TlsFilePaths, mtls_enabled: bool) -> TestContext {
         let redis_port = get_random_available_port();
         let addr: ConnectionAddr = RedisServer::get_addr(redis_port);
@@ -469,8 +461,6 @@
 
         Self::connect_with_retries(&client);
 
-=======
->>>>>>> 30d57307
         TestContext {
             server,
             client,
@@ -496,7 +486,6 @@
         }
     }
 
-<<<<<<< HEAD
     pub fn with_client_name(clientname: &str) -> TestContext {
         let server = RedisServer::with_modules(&[], false);
         let con_info = redis::ConnectionInfo {
@@ -514,8 +503,6 @@
 
         Self::connect_with_retries(&client);
 
-=======
->>>>>>> 30d57307
         TestContext {
             server,
             client,

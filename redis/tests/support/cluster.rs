#![cfg(feature = "cluster")]
#![allow(dead_code)]

use std::convert::identity;
use std::env;
use std::process;
use std::thread::sleep;
use std::time::Duration;

#[cfg(feature = "cluster-async")]
use redis::aio::ConnectionLike;
#[cfg(feature = "cluster-async")]
use redis::cluster_async::Connect;
use redis::ConnectionInfo;
use redis::ProtocolVersion;
use tempfile::TempDir;

use crate::support::{build_keys_and_certs_for_tls, Module};

use super::use_protocol;
#[cfg(feature = "tls-rustls")]
use super::{build_single_client, load_certs_from_file};

use super::use_protocol;
use super::RedisServer;
use super::TlsFilePaths;

const LOCALHOST: &str = "127.0.0.1";

enum ClusterType {
    Tcp,
    TcpTls,
}

impl ClusterType {
    fn get_intended() -> ClusterType {
        match env::var("REDISRS_SERVER_TYPE")
            .ok()
            .as_ref()
            .map(|x| &x[..])
        {
            Some("tcp") => ClusterType::Tcp,
            Some("tcp+tls") => ClusterType::TcpTls,
            Some(val) => {
                panic!("Unknown server type {val:?}");
            }
            None => ClusterType::Tcp,
        }
    }

    fn build_addr(port: u16) -> redis::ConnectionAddr {
        match ClusterType::get_intended() {
            ClusterType::Tcp => redis::ConnectionAddr::Tcp("127.0.0.1".into(), port),
            ClusterType::TcpTls => redis::ConnectionAddr::TcpTls {
                host: "127.0.0.1".into(),
                port,
                insecure: true,
                tls_params: None,
            },
        }
    }
}

fn port_in_use(addr: &str) -> bool {
    let socket_addr: std::net::SocketAddr = addr.parse().expect("Invalid address");
    let socket = socket2::Socket::new(
        socket2::Domain::for_address(socket_addr),
        socket2::Type::STREAM,
        None,
    )
    .expect("Failed to create socket");

    socket.connect(&socket_addr.into()).is_ok()
}

pub struct RedisCluster {
    pub servers: Vec<RedisServer>,
    pub folders: Vec<TempDir>,
    pub tls_paths: Option<TlsFilePaths>,
}

impl RedisCluster {
    pub fn username() -> &'static str {
        "hello"
    }

    pub fn password() -> &'static str {
        "world"
    }

    pub fn client_name() -> &'static str {
        "test_cluster_client"
    }

    pub fn new(nodes: u16, replicas: u16) -> RedisCluster {
        RedisCluster::with_modules(nodes, replicas, &[], false)
    }

    #[cfg(feature = "tls-rustls")]
    pub fn new_with_mtls(nodes: u16, replicas: u16) -> RedisCluster {
        RedisCluster::with_modules(nodes, replicas, &[], true)
    }

    pub fn with_modules(
        nodes: u16,
        replicas: u16,
        modules: &[Module],
        mtls_enabled: bool,
    ) -> RedisCluster {
        let mut servers = vec![];
        let mut folders = vec![];
        let mut addrs = vec![];
        let start_port = 7000;
        let mut tls_paths = None;

        let mut is_tls = false;

        if let ClusterType::TcpTls = ClusterType::get_intended() {
            // Create a shared set of keys in cluster mode
            let tempdir = tempfile::Builder::new()
                .prefix("redis")
                .tempdir()
                .expect("failed to create tempdir");
            let files = build_keys_and_certs_for_tls(&tempdir);
            folders.push(tempdir);
            tls_paths = Some(files);
            is_tls = true;
        }

        let max_attempts = 5;

        for node in 0..nodes {
            let port = start_port + node;

            servers.push(RedisServer::new_with_addr_tls_modules_and_spawner(
                ClusterType::build_addr(port),
                None,
                tls_paths.clone(),
                mtls_enabled,
                modules,
                |cmd| {
                    let tempdir = tempfile::Builder::new()
                        .prefix("redis")
                        .tempdir()
                        .expect("failed to create tempdir");
                    let acl_path = tempdir.path().join("users.acl");
                    let acl_content = format!(
                        "user {} on allcommands allkeys >{}",
                        Self::username(),
                        Self::password()
                    );
                    std::fs::write(&acl_path, acl_content).expect("failed to write acl file");
                    cmd.arg("--cluster-enabled")
                        .arg("yes")
                        .arg("--cluster-config-file")
                        .arg(&tempdir.path().join("nodes.conf"))
                        .arg("--cluster-node-timeout")
                        .arg("5000")
                        .arg("--appendonly")
                        .arg("yes")
                        .arg("--aclfile")
                        .arg(&acl_path);
                    if is_tls {
                        cmd.arg("--tls-cluster").arg("yes");
                        if replicas > 0 {
                            cmd.arg("--tls-replication").arg("yes");
                        }
                    }
                    let addr = format!("127.0.0.1:{port}");
                    cmd.current_dir(tempdir.path());
                    folders.push(tempdir);
                    addrs.push(addr.clone());

                    let mut cur_attempts = 0;
                    loop {
                        let mut process = cmd.spawn().unwrap();
                        sleep(Duration::from_millis(100));

                        match process.try_wait() {
                            Ok(Some(status)) => {
                                let err =
                                    format!("redis server creation failed with status {status:?}");
                                if cur_attempts == max_attempts {
                                    panic!("{err}");
                                }
                                eprintln!("Retrying: {err}");
                                cur_attempts += 1;
                            }
                            Ok(None) => {
                                let max_attempts = 20;
                                let mut cur_attempts = 0;
                                loop {
                                    if cur_attempts == max_attempts {
                                        panic!("redis server creation failed: Port {port} closed")
                                    }
                                    if port_in_use(&addr) {
                                        return process;
                                    }
                                    eprintln!("Waiting for redis process to initialize");
                                    sleep(Duration::from_millis(50));
                                    cur_attempts += 1;
                                }
                            }
                            Err(e) => {
                                panic!("Unexpected error in redis server creation {e}");
                            }
                        }
                    }
                },
            ));
        }

        let mut cmd = process::Command::new("redis-cli");
        cmd.stdout(process::Stdio::null())
            .arg("--cluster")
            .arg("create")
            .args(&addrs);
        if replicas > 0 {
            cmd.arg("--cluster-replicas").arg(replicas.to_string());
        }
        cmd.arg("--cluster-yes");

        if is_tls {
            if mtls_enabled {
                if let Some(TlsFilePaths {
                    redis_crt,
                    redis_key,
                    ca_crt,
                }) = &tls_paths
                {
                    cmd.arg("--cert");
                    cmd.arg(redis_crt);
                    cmd.arg("--key");
                    cmd.arg(redis_key);
                    cmd.arg("--cacert");
                    cmd.arg(ca_crt);
                    cmd.arg("--tls");
                }
            } else {
                cmd.arg("--tls").arg("--insecure");
            }
        }

        let mut cur_attempts = 0;
        loop {
            let output = cmd.output().unwrap();
            if output.status.success() {
                break;
            } else {
                let err = format!("Cluster creation failed: {output:?}");
                if cur_attempts == max_attempts {
                    panic!("{err}");
                }
                eprintln!("Retrying: {err}");
                sleep(Duration::from_millis(50));
                cur_attempts += 1;
            }
        }

        let cluster = RedisCluster {
            servers,
            folders,
            tls_paths,
        };
        if replicas > 0 {
            cluster.wait_for_replicas(replicas, mtls_enabled);
        }

        wait_for_status_ok(&cluster);
        cluster
    }

    // parameter `_mtls_enabled` can only be used if `feature = tls-rustls` is active
    #[allow(dead_code)]
    fn wait_for_replicas(&self, replicas: u16, _mtls_enabled: bool) {
        'server: for server in &self.servers {
            let conn_info = server.connection_info();
            eprintln!(
                "waiting until {:?} knows required number of replicas",
                conn_info.addr
            );

            #[cfg(feature = "tls-rustls")]
            let client =
                build_single_client(server.connection_info(), &self.tls_paths, _mtls_enabled)
                    .unwrap();
            #[cfg(not(feature = "tls-rustls"))]
            let client = redis::Client::open(server.connection_info()).unwrap();

            let mut con = client.get_connection().unwrap();

            // retry 500 times
            for _ in 1..500 {
                let value = redis::cmd("CLUSTER").arg("SLOTS").query(&mut con).unwrap();
                let slots: Vec<Vec<redis::Value>> = redis::from_owned_redis_value(value).unwrap();

                // all slots should have following items:
                // [start slot range, end slot range, master's IP, replica1's IP, replica2's IP,... ]
                if slots.iter().all(|slot| slot.len() >= 3 + replicas as usize) {
                    continue 'server;
                }

                sleep(Duration::from_millis(100));
            }

            panic!("failed to create enough replicas");
        }
    }

    pub fn stop(&mut self) {
        for server in &mut self.servers {
            server.stop();
        }
    }

    pub fn iter_servers(&self) -> impl Iterator<Item = &RedisServer> {
        self.servers.iter()
    }
}

fn wait_for_status_ok(cluster: &RedisCluster) {
    'server: for server in &cluster.servers {
        let log_file = RedisServer::log_file(&server.tempdir);

        for _ in 1..500 {
            let contents =
                std::fs::read_to_string(&log_file).expect("Should have been able to read the file");

            if contents.contains("Cluster state changed: ok") {
                continue 'server;
            }
            sleep(Duration::from_millis(20));
        }
        panic!("failed to reach state change: OK");
    }
}

impl Drop for RedisCluster {
    fn drop(&mut self) {
        self.stop()
    }
}

pub struct TestClusterContext {
    pub cluster: RedisCluster,
    pub client: redis::cluster::ClusterClient,
    pub mtls_enabled: bool,
    pub nodes: Vec<ConnectionInfo>,
    pub protocol: ProtocolVersion,
}

impl TestClusterContext {
    pub fn new(nodes: u16, replicas: u16) -> TestClusterContext {
        Self::new_with_cluster_client_builder(nodes, replicas, identity, false)
    }

    #[cfg(feature = "tls-rustls")]
    pub fn new_with_mtls(nodes: u16, replicas: u16) -> TestClusterContext {
        Self::new_with_cluster_client_builder(nodes, replicas, identity, true)
    }

    pub fn new_with_cluster_client_builder<F>(
        nodes: u16,
        replicas: u16,
        initializer: F,
        mtls_enabled: bool,
    ) -> TestClusterContext
    where
        F: FnOnce(redis::cluster::ClusterClientBuilder) -> redis::cluster::ClusterClientBuilder,
    {
        let cluster = RedisCluster::new(nodes, replicas);
        let initial_nodes: Vec<ConnectionInfo> = cluster
            .iter_servers()
            .map(RedisServer::connection_info)
            .collect();
<<<<<<< HEAD
        let mut builder = redis::cluster::ClusterClientBuilder::new(initial_nodes.clone());
=======
        let mut builder = redis::cluster::ClusterClientBuilder::new(initial_nodes.clone())
            .use_protocol(use_protocol());
>>>>>>> 52ed0bad
        builder = builder.use_protocol(use_protocol());

        #[cfg(feature = "tls-rustls")]
        if mtls_enabled {
            if let Some(tls_file_paths) = &cluster.tls_paths {
                builder = builder.certs(load_certs_from_file(tls_file_paths));
            }
        }

        builder = initializer(builder);

        let client = builder.build().unwrap();

        TestClusterContext {
            cluster,
            client,
            mtls_enabled,
            nodes: initial_nodes,
            protocol: use_protocol(),
        }
    }

    pub fn connection(&self) -> redis::cluster::ClusterConnection {
        self.client.get_connection().unwrap()
    }

    #[cfg(feature = "cluster-async")]
    pub async fn async_connection(&self) -> redis::cluster_async::ClusterConnection {
        self.client.get_async_connection().await.unwrap()
    }

    #[cfg(feature = "cluster-async")]
    pub async fn async_generic_connection<
        C: ConnectionLike + Connect + Clone + Send + Sync + Unpin + 'static,
    >(
        &self,
    ) -> redis::cluster_async::ClusterConnection<C> {
        self.client
            .get_async_generic_connection::<C>()
            .await
            .unwrap()
    }

    pub fn wait_for_cluster_up(&self) {
        let mut con = self.connection();
        let mut c = redis::cmd("CLUSTER");
        c.arg("INFO");

        for _ in 0..100 {
            let r: String = c.query::<String>(&mut con).unwrap();
            if r.starts_with("cluster_state:ok") {
                return;
            }

            sleep(Duration::from_millis(25));
        }

        panic!("failed waiting for cluster to be ready");
    }

    pub fn disable_default_user(&self) {
        for server in &self.cluster.servers {
            #[cfg(feature = "tls-rustls")]
            let client = build_single_client(
                server.connection_info(),
                &self.cluster.tls_paths,
                self.mtls_enabled,
            )
            .unwrap();
            #[cfg(not(feature = "tls-rustls"))]
            let client = redis::Client::open(server.connection_info()).unwrap();

            let mut con = client.get_connection().unwrap();
            let _: () = redis::cmd("ACL")
                .arg("SETUSER")
                .arg("default")
                .arg("off")
                .query(&mut con)
                .unwrap();

            // subsequent unauthenticated command should fail:
            if let Ok(mut con) = client.get_connection() {
                assert!(redis::cmd("PING").query::<()>(&mut con).is_err());
            }
        }
    }

    pub fn get_version(&self) -> super::Version {
        let mut conn = self.connection();
        super::get_version(&mut conn)
    }
}<|MERGE_RESOLUTION|>--- conflicted
+++ resolved
@@ -21,7 +21,6 @@
 #[cfg(feature = "tls-rustls")]
 use super::{build_single_client, load_certs_from_file};
 
-use super::use_protocol;
 use super::RedisServer;
 use super::TlsFilePaths;
 
@@ -373,13 +372,8 @@
             .iter_servers()
             .map(RedisServer::connection_info)
             .collect();
-<<<<<<< HEAD
-        let mut builder = redis::cluster::ClusterClientBuilder::new(initial_nodes.clone());
-=======
         let mut builder = redis::cluster::ClusterClientBuilder::new(initial_nodes.clone())
             .use_protocol(use_protocol());
->>>>>>> 52ed0bad
-        builder = builder.use_protocol(use_protocol());
 
         #[cfg(feature = "tls-rustls")]
         if mtls_enabled {

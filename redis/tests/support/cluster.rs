--- conflicted
+++ resolved
@@ -16,10 +16,7 @@
 
 use crate::support::{build_keys_and_certs_for_tls, Module};
 
-<<<<<<< HEAD
 use super::use_protocol;
-=======
->>>>>>> 54eb0a1a
 #[cfg(feature = "tls-rustls")]
 use super::{build_single_client, load_certs_from_file};
 
@@ -95,7 +92,6 @@
 
     pub fn new(nodes: u16, replicas: u16) -> RedisCluster {
         RedisCluster::with_modules(nodes, replicas, &[], false)
-<<<<<<< HEAD
     }
 
     #[cfg(feature = "tls-rustls")]
@@ -103,15 +99,6 @@
         RedisCluster::with_modules(nodes, replicas, &[], true)
     }
 
-=======
-    }
-
-    #[cfg(feature = "tls-rustls")]
-    pub fn new_with_mtls(nodes: u16, replicas: u16) -> RedisCluster {
-        RedisCluster::with_modules(nodes, replicas, &[], true)
-    }
-
->>>>>>> 54eb0a1a
     pub fn with_modules(
         nodes: u16,
         replicas: u16,
@@ -180,20 +167,12 @@
                     let addr = format!("127.0.0.1:{port}");
                     cmd.current_dir(tempdir.path());
                     folders.push(tempdir);
-<<<<<<< HEAD
-                    addrs.push(format!("127.0.0.1:{port}"));
-=======
                     addrs.push(addr.clone());
->>>>>>> 54eb0a1a
 
                     let mut cur_attempts = 0;
                     loop {
                         let mut process = cmd.spawn().unwrap();
-<<<<<<< HEAD
                         sleep(Duration::from_millis(100));
-=======
-                        sleep(Duration::from_millis(50));
->>>>>>> 54eb0a1a
 
                         match process.try_wait() {
                             Ok(Some(status)) => {
@@ -206,9 +185,6 @@
                                 cur_attempts += 1;
                             }
                             Ok(None) => {
-<<<<<<< HEAD
-                                return process;
-=======
                                 let max_attempts = 20;
                                 let mut cur_attempts = 0;
                                 loop {
@@ -222,7 +198,6 @@
                                     sleep(Duration::from_millis(50));
                                     cur_attempts += 1;
                                 }
->>>>>>> 54eb0a1a
                             }
                             Err(e) => {
                                 panic!("Unexpected error in redis server creation {e}");
@@ -396,10 +371,7 @@
             .map(RedisServer::connection_info)
             .collect();
         let mut builder = redis::cluster::ClusterClientBuilder::new(initial_nodes.clone());
-<<<<<<< HEAD
         builder = builder.use_protocol(use_protocol());
-=======
->>>>>>> 54eb0a1a
 
         #[cfg(feature = "tls-rustls")]
         if mtls_enabled {

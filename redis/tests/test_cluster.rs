#![cfg(feature = "cluster")]
mod support;
use std::sync::{
    atomic::{self, AtomicI32, Ordering},
    Arc,
};

use crate::support::*;
use redis::{
    cluster::{cluster_pipe, ClusterClient},
    cmd, parse_redis_value, Commands, ConnectionLike, ErrorKind, ProtocolVersion, RedisError,
    Value,
};

#[test]
fn test_cluster_basics() {
    let cluster = TestClusterContext::new(3, 0);
    let mut con = cluster.connection();

    redis::cmd("SET")
        .arg("{x}key1")
        .arg(b"foo")
        .execute(&mut con);
    redis::cmd("SET").arg(&["{x}key2", "bar"]).execute(&mut con);

    assert_eq!(
        redis::cmd("MGET")
            .arg(&["{x}key1", "{x}key2"])
            .query(&mut con),
        Ok(("foo".to_string(), b"bar".to_vec()))
    );
}

#[test]
fn test_cluster_with_username_and_password() {
    let cluster = TestClusterContext::new_with_cluster_client_builder(
        3,
        0,
        |builder| {
            builder
                .username(RedisCluster::username().to_string())
                .password(RedisCluster::password().to_string())
        },
        false,
    );
    cluster.disable_default_user();

    let mut con = cluster.connection();

    redis::cmd("SET")
        .arg("{x}key1")
        .arg(b"foo")
        .execute(&mut con);
    redis::cmd("SET").arg(&["{x}key2", "bar"]).execute(&mut con);

    assert_eq!(
        redis::cmd("MGET")
            .arg(&["{x}key1", "{x}key2"])
            .query(&mut con),
        Ok(("foo".to_string(), b"bar".to_vec()))
    );
}

#[test]
fn test_cluster_with_bad_password() {
    let cluster = TestClusterContext::new_with_cluster_client_builder(
        3,
        0,
        |builder| {
            builder
                .username(RedisCluster::username().to_string())
                .password("not the right password".to_string())
        },
        false,
    );
    assert!(cluster.client.get_connection().is_err());
}

#[test]
fn test_cluster_read_from_replicas() {
    let cluster = TestClusterContext::new_with_cluster_client_builder(
        6,
        1,
        |builder| builder.read_from_replicas(),
        false,
    );
    let mut con = cluster.connection();

    // Write commands would go to the primary nodes
    redis::cmd("SET")
        .arg("{x}key1")
        .arg(b"foo")
        .execute(&mut con);
    redis::cmd("SET").arg(&["{x}key2", "bar"]).execute(&mut con);

    // Read commands would go to the replica nodes
    assert_eq!(
        redis::cmd("MGET")
            .arg(&["{x}key1", "{x}key2"])
            .query(&mut con),
        Ok(("foo".to_string(), b"bar".to_vec()))
    );
}

#[test]
fn test_cluster_eval() {
    let cluster = TestClusterContext::new(3, 0);
    let mut con = cluster.connection();

    let rv = redis::cmd("EVAL")
        .arg(
            r#"
            redis.call("SET", KEYS[1], "1");
            redis.call("SET", KEYS[2], "2");
            return redis.call("MGET", KEYS[1], KEYS[2]);
        "#,
        )
        .arg("2")
        .arg("{x}a")
        .arg("{x}b")
        .query(&mut con);

    assert_eq!(rv, Ok(("1".to_string(), "2".to_string())));
}

#[test]
fn test_cluster_resp3() {
    if use_protocol() == ProtocolVersion::RESP2 {
        return;
    }
    let cluster = TestClusterContext::new(3, 0);

    let mut connection = cluster.connection();

    let _: () = connection.hset("hash", "foo", "baz").unwrap();
    let _: () = connection.hset("hash", "bar", "foobar").unwrap();
    let result: Value = connection.hgetall("hash").unwrap();

    assert_eq!(
        result,
        Value::Map(vec![
            (
                Value::BulkString("foo".as_bytes().to_vec()),
                Value::BulkString("baz".as_bytes().to_vec())
            ),
            (
                Value::BulkString("bar".as_bytes().to_vec()),
                Value::BulkString("foobar".as_bytes().to_vec())
            )
        ])
    );
}

#[test]
fn test_cluster_multi_shard_commands() {
    let cluster = TestClusterContext::new(3, 0);

    let mut connection = cluster.connection();

    let res: String = connection
        .mset(&[("foo", "bar"), ("bar", "foo"), ("baz", "bazz")])
        .unwrap();
    assert_eq!(res, "OK");
    let res: Vec<String> = connection.mget(&["baz", "foo", "bar"]).unwrap();
    assert_eq!(res, vec!["bazz", "bar", "foo"]);
}

#[test]
fn test_cluster_resp3() {
    if use_protocol() == ProtocolVersion::RESP2 {
        return;
    }
    let cluster = TestClusterContext::new(3, 0);

    let mut connection = cluster.connection();

    let hello: std::collections::HashMap<String, Value> =
        redis::cmd("HELLO").query(&mut connection).unwrap();
    assert_eq!(hello.get("proto").unwrap(), &Value::Int(3));

    let _: () = connection.hset("hash", "foo", "baz").unwrap();
    let _: () = connection.hset("hash", "bar", "foobar").unwrap();
    let result: Value = connection.hgetall("hash").unwrap();

    assert_eq!(
        result,
        Value::Map(vec![
            (
                Value::BulkString("foo".as_bytes().to_vec()),
                Value::BulkString("baz".as_bytes().to_vec())
            ),
            (
                Value::BulkString("bar".as_bytes().to_vec()),
                Value::BulkString("foobar".as_bytes().to_vec())
            )
        ])
    );
}

#[test]
#[cfg(feature = "script")]
fn test_cluster_script() {
    let cluster = TestClusterContext::new(3, 0);
    let mut con = cluster.connection();

    let script = redis::Script::new(
        r#"
        redis.call("SET", KEYS[1], "1");
        redis.call("SET", KEYS[2], "2");
        return redis.call("MGET", KEYS[1], KEYS[2]);
    "#,
    );

    let rv = script.key("{x}a").key("{x}b").invoke(&mut con);
    assert_eq!(rv, Ok(("1".to_string(), "2".to_string())));
}

#[test]
fn test_cluster_pipeline() {
    let cluster = TestClusterContext::new(3, 0);
    cluster.wait_for_cluster_up();
    let mut con = cluster.connection();

    let resp = cluster_pipe()
        .cmd("SET")
        .arg("key_1")
        .arg(42)
        .query::<Vec<String>>(&mut con)
        .unwrap();

    assert_eq!(resp, vec!["OK".to_string()]);
}

#[test]
fn test_cluster_pipeline_multiple_keys() {
    use redis::FromRedisValue;
    let cluster = TestClusterContext::new(3, 0);
    cluster.wait_for_cluster_up();
    let mut con = cluster.connection();

    let resp = cluster_pipe()
        .cmd("HSET")
        .arg("hash_1")
        .arg("key_1")
        .arg("value_1")
        .cmd("ZADD")
        .arg("zset")
        .arg(1)
        .arg("zvalue_2")
        .query::<Vec<i64>>(&mut con)
        .unwrap();

    assert_eq!(resp, vec![1i64, 1i64]);

    let resp = cluster_pipe()
        .cmd("HGET")
        .arg("hash_1")
        .arg("key_1")
        .cmd("ZCARD")
        .arg("zset")
        .query::<Vec<redis::Value>>(&mut con)
        .unwrap();

    let resp_1: String = FromRedisValue::from_redis_value(&resp[0]).unwrap();
    assert_eq!(resp_1, "value_1".to_string());

    let resp_2: usize = FromRedisValue::from_redis_value(&resp[1]).unwrap();
    assert_eq!(resp_2, 1);
}

#[test]
fn test_cluster_pipeline_invalid_command() {
    let cluster = TestClusterContext::new(3, 0);
    cluster.wait_for_cluster_up();
    let mut con = cluster.connection();

    let err = cluster_pipe()
        .cmd("SET")
        .arg("foo")
        .arg(42)
        .ignore()
        .cmd(" SCRIPT kill ")
        .query::<()>(&mut con)
        .unwrap_err();

    assert_eq!(
        err.to_string(),
        "This command cannot be safely routed in cluster mode - ClientError: Command 'SCRIPT KILL' can't be executed in a cluster pipeline."
    );

    let err = cluster_pipe().keys("*").query::<()>(&mut con).unwrap_err();

    assert_eq!(
        err.to_string(),
        "This command cannot be safely routed in cluster mode - ClientError: Command 'KEYS' can't be executed in a cluster pipeline."
    );
}

#[test]
fn test_cluster_can_connect_to_server_that_sends_cluster_slots_without_host_name() {
    let name = "test_cluster_can_connect_to_server_that_sends_cluster_slots_without_host_name";

    let MockEnv { mut connection, .. } = MockEnv::new(name, move |cmd: &[u8], _| {
        if contains_slice(cmd, b"PING") {
            Err(Ok(Value::SimpleString("OK".into())))
        } else if contains_slice(cmd, b"CLUSTER") && contains_slice(cmd, b"SLOTS") {
            Err(Ok(Value::Array(vec![Value::Array(vec![
                Value::Int(0),
                Value::Int(16383),
                Value::Array(vec![
                    Value::BulkString("".as_bytes().to_vec()),
                    Value::Int(6379),
                ]),
            ])])))
        } else {
            Err(Ok(Value::Nil))
        }
    });

    let value = cmd("GET").arg("test").query::<Value>(&mut connection);

    assert_eq!(value, Ok(Value::Nil));
}

#[test]
fn test_cluster_can_connect_to_server_that_sends_cluster_slots_with_null_host_name() {
    let name = "test_cluster_can_connect_to_server_that_sends_cluster_slots_with_null_host_name";

    let MockEnv { mut connection, .. } = MockEnv::new(name, move |cmd: &[u8], _| {
        if contains_slice(cmd, b"PING") {
            Err(Ok(Value::SimpleString("OK".into())))
        } else if contains_slice(cmd, b"CLUSTER") && contains_slice(cmd, b"SLOTS") {
            Err(Ok(Value::Array(vec![Value::Array(vec![
                Value::Int(0),
                Value::Int(16383),
                Value::Array(vec![Value::Nil, Value::Int(6379)]),
            ])])))
        } else {
            Err(Ok(Value::Nil))
        }
    });

    let value = cmd("GET").arg("test").query::<Value>(&mut connection);

    assert_eq!(value, Ok(Value::Nil));
}

#[test]
fn test_cluster_can_connect_to_server_that_sends_cluster_slots_with_partial_nodes_with_unknown_host_name(
) {
    let name = "test_cluster_can_connect_to_server_that_sends_cluster_slots_with_partial_nodes_with_unknown_host_name";

    let MockEnv { mut connection, .. } = MockEnv::new(name, move |cmd: &[u8], _| {
        if contains_slice(cmd, b"PING") {
            Err(Ok(Value::SimpleString("OK".into())))
        } else if contains_slice(cmd, b"CLUSTER") && contains_slice(cmd, b"SLOTS") {
            Err(Ok(Value::Array(vec![
                Value::Array(vec![
                    Value::Int(0),
                    Value::Int(7000),
                    Value::Array(vec![
                        Value::BulkString(name.as_bytes().to_vec()),
                        Value::Int(6379),
                    ]),
                ]),
                Value::Array(vec![
                    Value::Int(7001),
                    Value::Int(16383),
                    Value::Array(vec![
                        Value::BulkString("?".as_bytes().to_vec()),
                        Value::Int(6380),
                    ]),
                ]),
            ])))
        } else {
            Err(Ok(Value::Nil))
        }
    });

    let value = cmd("GET").arg("test").query::<Value>(&mut connection);
    assert_eq!(value, Ok(Value::Nil));
}

#[test]
fn test_cluster_pipeline_command_ordering() {
    let cluster = TestClusterContext::new(3, 0);
    cluster.wait_for_cluster_up();
    let mut con = cluster.connection();
    let mut pipe = cluster_pipe();

    let mut queries = Vec::new();
    let mut expected = Vec::new();
    for i in 0..100 {
        queries.push(format!("foo{i}"));
        expected.push(format!("bar{i}"));
        pipe.set(&queries[i], &expected[i]).ignore();
    }
    pipe.execute(&mut con);

    pipe.clear();
    for q in &queries {
        pipe.get(q);
    }

    let got = pipe.query::<Vec<String>>(&mut con).unwrap();
    assert_eq!(got, expected);
}

#[test]
#[ignore] // Flaky
fn test_cluster_pipeline_ordering_with_improper_command() {
    let cluster = TestClusterContext::new(3, 0);
    cluster.wait_for_cluster_up();
    let mut con = cluster.connection();
    let mut pipe = cluster_pipe();

    let mut queries = Vec::new();
    let mut expected = Vec::new();
    for i in 0..10 {
        if i == 5 {
            pipe.cmd("hset").arg("foo").ignore();
        } else {
            let query = format!("foo{i}");
            let r = format!("bar{i}");
            pipe.set(&query, &r).ignore();
            queries.push(query);
            expected.push(r);
        }
    }
    pipe.query::<()>(&mut con).unwrap_err();

    std::thread::sleep(std::time::Duration::from_secs(5));

    pipe.clear();
    for q in &queries {
        pipe.get(q);
    }

    let got = pipe.query::<Vec<String>>(&mut con).unwrap();
    assert_eq!(got, expected);
}

#[test]
fn test_cluster_retries() {
    let name = "tryagain";

    let requests = atomic::AtomicUsize::new(0);
    let MockEnv { mut connection, .. } = MockEnv::with_client_builder(
        ClusterClient::builder(vec![&*format!("redis://{name}")]).retries(5),
        name,
        move |cmd: &[u8], _| {
            respond_startup(name, cmd)?;

            match requests.fetch_add(1, atomic::Ordering::SeqCst) {
                0..=4 => Err(parse_redis_value(b"-TRYAGAIN mock\r\n")),
                _ => Err(Ok(Value::BulkString(b"123".to_vec()))),
            }
        },
    );

    let value = cmd("GET").arg("test").query::<Option<i32>>(&mut connection);

    assert_eq!(value, Ok(Some(123)));
}

#[test]
fn test_cluster_exhaust_retries() {
    let name = "tryagain_exhaust_retries";

    let requests = Arc::new(atomic::AtomicUsize::new(0));

    let MockEnv { mut connection, .. } = MockEnv::with_client_builder(
        ClusterClient::builder(vec![&*format!("redis://{name}")]).retries(2),
        name,
        {
            let requests = requests.clone();
            move |cmd: &[u8], _| {
                respond_startup(name, cmd)?;
                requests.fetch_add(1, atomic::Ordering::SeqCst);
                Err(parse_redis_value(b"-TRYAGAIN mock\r\n"))
            }
        },
    );

    let result = cmd("GET").arg("test").query::<Option<i32>>(&mut connection);

    match result {
        Ok(_) => panic!("result should be an error"),
        Err(e) => match e.kind() {
            ErrorKind::TryAgain => {}
            _ => panic!("Expected TryAgain but got {:?}", e.kind()),
        },
    }
    assert_eq!(requests.load(atomic::Ordering::SeqCst), 3);
}

#[test]
fn test_cluster_move_error_when_new_node_is_added() {
    let name = "rebuild_with_extra_nodes";

    let requests = atomic::AtomicUsize::new(0);
    let started = atomic::AtomicBool::new(false);
    let MockEnv {
        mut connection,
        handler: _handler,
        ..
    } = MockEnv::new(name, move |cmd: &[u8], port| {
        if !started.load(atomic::Ordering::SeqCst) {
            respond_startup(name, cmd)?;
        }
        started.store(true, atomic::Ordering::SeqCst);

        if contains_slice(cmd, b"PING") {
            return Err(Ok(Value::SimpleString("OK".into())));
        }

        let i = requests.fetch_add(1, atomic::Ordering::SeqCst);

        match i {
            // Respond that the key exists on a node that does not yet have a connection:
            0 => Err(parse_redis_value(b"-MOVED 123\r\n")),
            // Respond with the new masters
            1 => Err(Ok(Value::Array(vec![
                Value::Array(vec![
                    Value::Int(0),
                    Value::Int(1),
                    Value::Array(vec![
                        Value::BulkString(name.as_bytes().to_vec()),
                        Value::Int(6379),
                    ]),
                ]),
                Value::Array(vec![
                    Value::Int(2),
                    Value::Int(16383),
                    Value::Array(vec![
                        Value::BulkString(name.as_bytes().to_vec()),
                        Value::Int(6380),
                    ]),
                ]),
            ]))),
            _ => {
                // Check that the correct node receives the request after rebuilding
                assert_eq!(port, 6380);
                Err(Ok(Value::BulkString(b"123".to_vec())))
            }
        }
    });

    let value = cmd("GET").arg("test").query::<Option<i32>>(&mut connection);

    assert_eq!(value, Ok(Some(123)));
}

#[test]
fn test_cluster_ask_redirect() {
    let name = "node";
    let completed = Arc::new(AtomicI32::new(0));
<<<<<<< HEAD
    let MockEnv { mut connection, .. } = MockEnv::new(name, move |cmd: &[u8], port| {
        respond_startup_two_nodes(name, cmd)?;
        // Error twice with io-error, ensure connection is reestablished w/out calling
        // other node (i.e., not doing a full slot rebuild)
        let count = completed.fetch_add(1, Ordering::SeqCst);
        match port {
            6379 => match count {
                0 => Err(parse_redis_value(b"-ASK 14000 node:6380\r\n")),
                _ => panic!("Node should not be called now"),
            },
            6380 => match count {
                1 => {
                    assert!(contains_slice(cmd, b"ASKING"));
                    Err(Ok(Value::Okay))
=======
    let MockEnv {
        mut connection,
        handler: _handler,
        ..
    } = MockEnv::with_client_builder(
        ClusterClient::builder(vec![&*format!("redis://{name}")]),
        name,
        {
            move |cmd: &[u8], port| {
                respond_startup_two_nodes(name, cmd)?;
                // Error twice with io-error, ensure connection is reestablished w/out calling
                // other node (i.e., not doing a full slot rebuild)
                let count = completed.fetch_add(1, Ordering::SeqCst);
                match port {
                    6379 => match count {
                        0 => Err(parse_redis_value(b"-ASK 14000 node:6380\r\n")),
                        _ => panic!("Node should not be called now"),
                    },
                    6380 => match count {
                        1 => {
                            assert!(contains_slice(cmd, b"ASKING"));
                            Err(Ok(Value::Okay))
                        }
                        2 => {
                            assert!(contains_slice(cmd, b"GET"));
                            Err(Ok(Value::BulkString(b"123".to_vec())))
                        }
                        _ => panic!("Node should not be called now"),
                    },
                    _ => panic!("Wrong node"),
>>>>>>> 52ed0bad
                }
                2 => {
                    assert!(contains_slice(cmd, b"GET"));
                    Err(Ok(Value::BulkString(b"123".to_vec())))
                }
                _ => panic!("Node should not be called now"),
            },
            _ => panic!("Wrong node"),
        }
    });

    let value = cmd("GET").arg("test").query::<Option<i32>>(&mut connection);

    assert_eq!(value, Ok(Some(123)));
}

#[test]
fn test_cluster_ask_error_when_new_node_is_added() {
    let name = "ask_with_extra_nodes";

    let requests = atomic::AtomicUsize::new(0);
    let started = atomic::AtomicBool::new(false);

    let MockEnv {
        mut connection,
        handler: _handler,
        ..
    } = MockEnv::new(name, move |cmd: &[u8], port| {
        if !started.load(atomic::Ordering::SeqCst) {
            respond_startup(name, cmd)?;
        }
        started.store(true, atomic::Ordering::SeqCst);

        if contains_slice(cmd, b"PING") {
            return Err(Ok(Value::SimpleString("OK".into())));
        }

        let i = requests.fetch_add(1, atomic::Ordering::SeqCst);

        match i {
            // Respond that the key exists on a node that does not yet have a connection:
            0 => Err(parse_redis_value(
                format!("-ASK 123 {name}:6380\r\n").as_bytes(),
            )),
            1 => {
                assert_eq!(port, 6380);
                assert!(contains_slice(cmd, b"ASKING"));
                Err(Ok(Value::Okay))
            }
            2 => {
                assert_eq!(port, 6380);
                assert!(contains_slice(cmd, b"GET"));
                Err(Ok(Value::BulkString(b"123".to_vec())))
            }
            _ => {
                panic!("Unexpected request: {:?}", cmd);
            }
        }
    });

    let value = cmd("GET").arg("test").query::<Option<i32>>(&mut connection);

    assert_eq!(value, Ok(Some(123)));
}

#[test]
fn test_cluster_replica_read() {
    let name = "node";

    // requests should route to replica
    let MockEnv { mut connection, .. } = MockEnv::with_client_builder(
        ClusterClient::builder(vec![&*format!("redis://{name}")]).read_from_replicas(),
        name,
        move |cmd: &[u8], port| {
            respond_startup_with_replica(name, cmd)?;

<<<<<<< HEAD
            let cmd = std::str::from_utf8(cmd).unwrap();
            if cmd.contains("GET") {
                match port {
                    6380 => Err(Ok(Value::BulkString(b"123".to_vec()))),
                    _ => panic!("Wrong node"),
                }
            } else if cmd.contains("SET") {
                match port {
                    6379 => Err(Ok(Value::SimpleString("OK".into()))),
                    _ => panic!("Wrong node"),
                }
            } else {
                Err(Err((ErrorKind::ResponseError, "wrong request").into()))
=======
            match port {
                6380 => Err(Ok(Value::BulkString(b"123".to_vec()))),
                _ => panic!("Wrong node"),
>>>>>>> 52ed0bad
            }
        },
    );

    let value = cmd("GET").arg("test").query::<Option<i32>>(&mut connection);
    assert_eq!(value, Ok(Some(123)));

<<<<<<< HEAD
=======
    // requests should route to primary
    let MockEnv {
        mut connection,
        handler: _handler,
        ..
    } = MockEnv::with_client_builder(
        ClusterClient::builder(vec![&*format!("redis://{name}")])
            .retries(0)
            .read_from_replicas(),
        name,
        move |cmd: &[u8], port| {
            respond_startup_with_replica(name, cmd)?;
            match port {
                6379 => Err(Ok(Value::SimpleString("OK".into()))),
                _ => panic!("Wrong node"),
            }
        },
    );

>>>>>>> 52ed0bad
    let value = cmd("SET")
        .arg("test")
        .arg("123")
        .query::<Option<Value>>(&mut connection);
    assert_eq!(value, Ok(Some(Value::SimpleString("OK".to_owned()))));
}

#[test]
fn test_cluster_io_error() {
    let name = "node";
    let completed = Arc::new(AtomicI32::new(0));
    let MockEnv {
        mut connection,
        handler: _handler,
        ..
<<<<<<< HEAD
    } = MockEnv::new(name, move |cmd: &[u8], port| {
        respond_startup_two_nodes(name, cmd)?;
        // Error twice with io-error, ensure connection is reestablished w/out calling
        // other node (i.e., not doing a full slot rebuild)
        match port {
            6380 => panic!("Node should not be called"),
            _ => match completed.fetch_add(1, Ordering::SeqCst) {
                0..=1 => Err(Err(RedisError::from(std::io::Error::new(
                    std::io::ErrorKind::ConnectionReset,
                    "mock-io-error",
                )))),
                _ => Err(Ok(Value::BulkString(b"123".to_vec()))),
            },
        }
    });
=======
    } = MockEnv::with_client_builder(
        ClusterClient::builder(vec![&*format!("redis://{name}")]).retries(2),
        name,
        move |cmd: &[u8], port| {
            respond_startup_two_nodes(name, cmd)?;
            // Error twice with io-error, ensure connection is reestablished w/out calling
            // other node (i.e., not doing a full slot rebuild)
            match port {
                6380 => panic!("Node should not be called"),
                _ => match completed.fetch_add(1, Ordering::SeqCst) {
                    0..=1 => Err(Err(RedisError::from(std::io::Error::new(
                        std::io::ErrorKind::ConnectionReset,
                        "mock-io-error",
                    )))),
                    _ => Err(Ok(Value::BulkString(b"123".to_vec()))),
                },
            }
        },
    );
>>>>>>> 52ed0bad

    let value = cmd("GET").arg("test").query::<Option<i32>>(&mut connection);

    assert_eq!(value, Ok(Some(123)));
}

#[test]
fn test_cluster_non_retryable_error_should_not_retry() {
    let name = "node";
    let completed = Arc::new(AtomicI32::new(0));
    let MockEnv { mut connection, .. } = MockEnv::new(name, {
        let completed = completed.clone();
        move |cmd: &[u8], _| {
            respond_startup_two_nodes(name, cmd)?;
            // Error twice with io-error, ensure connection is reestablished w/out calling
            // other node (i.e., not doing a full slot rebuild)
            completed.fetch_add(1, Ordering::SeqCst);
            Err(Err((ErrorKind::ReadOnly, "").into()))
        }
    });

    let value = cmd("GET").arg("test").query::<Option<i32>>(&mut connection);

    match value {
        Ok(_) => panic!("result should be an error"),
        Err(e) => match e.kind() {
            ErrorKind::ReadOnly => {}
            _ => panic!("Expected ReadOnly but got {:?}", e.kind()),
        },
    }
    assert_eq!(completed.load(Ordering::SeqCst), 1);
}

fn test_cluster_fan_out(
    command: &'static str,
    expected_ports: Vec<u16>,
    slots_config: Option<Vec<MockSlotRange>>,
) {
    let name = "node";
    let found_ports = Arc::new(std::sync::Mutex::new(Vec::new()));
    let ports_clone = found_ports.clone();
    let mut cmd = redis::Cmd::new();
    for arg in command.split_whitespace() {
        cmd.arg(arg);
    }
    let packed_cmd = cmd.get_packed_command();
    // requests should route to replica
<<<<<<< HEAD
    let MockEnv { mut connection, .. } = MockEnv::new(name, move |received_cmd: &[u8], port| {
        respond_startup_with_replica_using_config(name, received_cmd, slots_config.clone())?;
        if received_cmd == packed_cmd {
            ports_clone.lock().unwrap().push(port);
            return Err(Ok(Value::SimpleString("OK".into())));
        }
        Ok(())
    });
=======
    let MockEnv {
        mut connection,
        handler: _handler,
        ..
    } = MockEnv::with_client_builder(
        ClusterClient::builder(vec![&*format!("redis://{name}")])
            .retries(0)
            .read_from_replicas(),
        name,
        move |received_cmd: &[u8], port| {
            respond_startup_with_replica_using_config(name, received_cmd, slots_config.clone())?;
            if received_cmd == packed_cmd {
                ports_clone.lock().unwrap().push(port);
                return Err(Ok(Value::SimpleString("OK".into())));
            }
            Ok(())
        },
    );
>>>>>>> 52ed0bad

    let _ = cmd.query::<Option<()>>(&mut connection);
    found_ports.lock().unwrap().sort();
    // MockEnv creates 2 mock connections.
    assert_eq!(*found_ports.lock().unwrap(), expected_ports);
}

#[test]
fn test_cluster_fan_out_to_all_primaries() {
    test_cluster_fan_out("FLUSHALL", vec![6379, 6381], None);
}

#[test]
fn test_cluster_fan_out_to_all_nodes() {
    test_cluster_fan_out("CONFIG SET", vec![6379, 6380, 6381, 6382], None);
}

#[test]
fn test_cluster_fan_out_out_once_to_each_primary_when_no_replicas_are_available() {
    test_cluster_fan_out(
        "CONFIG SET",
        vec![6379, 6381],
        Some(vec![
            MockSlotRange {
                primary_port: 6379,
                replica_ports: Vec::new(),
                slot_range: (0..8191),
            },
            MockSlotRange {
                primary_port: 6381,
                replica_ports: Vec::new(),
                slot_range: (8192..16383),
            },
        ]),
    );
}

#[test]
fn test_cluster_fan_out_out_once_even_if_primary_has_multiple_slot_ranges() {
    test_cluster_fan_out(
        "CONFIG SET",
        vec![6379, 6380, 6381, 6382],
        Some(vec![
            MockSlotRange {
                primary_port: 6379,
                replica_ports: vec![6380],
                slot_range: (0..4000),
            },
            MockSlotRange {
                primary_port: 6381,
                replica_ports: vec![6382],
                slot_range: (4001..8191),
            },
            MockSlotRange {
                primary_port: 6379,
                replica_ports: vec![6380],
                slot_range: (8192..8200),
            },
            MockSlotRange {
                primary_port: 6381,
                replica_ports: vec![6382],
                slot_range: (8201..16383),
            },
        ]),
    );
}

#[test]
fn test_cluster_split_multi_shard_command_and_combine_arrays_of_values() {
    let name = "test_cluster_split_multi_shard_command_and_combine_arrays_of_values";
    let mut cmd = cmd("MGET");
    cmd.arg("foo").arg("bar").arg("baz");
    let MockEnv { mut connection, .. } = MockEnv::with_client_builder(
        ClusterClient::builder(vec![&*format!("redis://{name}")]).read_from_replicas(),
        name,
        move |received_cmd: &[u8], port| {
            respond_startup_with_replica_using_config(name, received_cmd, None)?;
            let cmd_str = std::str::from_utf8(received_cmd).unwrap();
            let results = ["foo", "bar", "baz"]
                .iter()
                .filter_map(|expected_key| {
                    if cmd_str.contains(expected_key) {
                        Some(Value::BulkString(
                            format!("{expected_key}-{port}").into_bytes(),
                        ))
                    } else {
                        None
                    }
                })
                .collect();
            Err(Ok(Value::Array(results)))
        },
    );

    let result = cmd.query::<Vec<String>>(&mut connection).unwrap();
    assert_eq!(result, vec!["foo-6382", "bar-6380", "baz-6380"]);
}

#[test]
fn test_cluster_route_correctly_on_packed_transaction_with_single_node_requests() {
    let name = "test_cluster_route_correctly_on_packed_transaction_with_single_node_requests";
    let mut pipeline = redis::pipe();
    pipeline.atomic().set("foo", "bar").get("foo");
    let packed_pipeline = pipeline.get_packed_pipeline();

<<<<<<< HEAD
    let MockEnv { mut connection, .. } = MockEnv::new(name, move |received_cmd: &[u8], port| {
        respond_startup_with_replica_using_config(name, received_cmd, None)?;
        if port == 6381 {
            let results = vec![
                Value::BulkString("OK".as_bytes().to_vec()),
                Value::BulkString("QUEUED".as_bytes().to_vec()),
                Value::BulkString("QUEUED".as_bytes().to_vec()),
                Value::Array(vec![
                    Value::BulkString("OK".as_bytes().to_vec()),
                    Value::BulkString("bar".as_bytes().to_vec()),
                ]),
            ];
            return Err(Ok(Value::Array(results)));
        }
        Err(Err(RedisError::from(std::io::Error::new(
            std::io::ErrorKind::ConnectionReset,
            format!("wrong port: {port}"),
        ))))
    });
=======
    let MockEnv {
        mut connection,
        handler: _handler,
        ..
    } = MockEnv::with_client_builder(
        ClusterClient::builder(vec![&*format!("redis://{name}")])
            .retries(0)
            .read_from_replicas(),
        name,
        move |received_cmd: &[u8], port| {
            respond_startup_with_replica_using_config(name, received_cmd, None)?;
            if port == 6381 {
                let results = vec![
                    Value::BulkString("OK".as_bytes().to_vec()),
                    Value::BulkString("QUEUED".as_bytes().to_vec()),
                    Value::BulkString("QUEUED".as_bytes().to_vec()),
                    Value::Array(vec![
                        Value::BulkString("OK".as_bytes().to_vec()),
                        Value::BulkString("bar".as_bytes().to_vec()),
                    ]),
                ];
                return Err(Ok(Value::Array(results)));
            }
            Err(Err(RedisError::from(std::io::Error::new(
                std::io::ErrorKind::ConnectionReset,
                format!("wrong port: {port}"),
            ))))
        },
    );
>>>>>>> 52ed0bad

    let result = connection
        .req_packed_commands(&packed_pipeline, 3, 1)
        .unwrap();
    assert_eq!(
        result,
        vec![
            Value::BulkString("OK".as_bytes().to_vec()),
            Value::BulkString("bar".as_bytes().to_vec()),
        ]
    );
}

#[test]
fn test_cluster_route_correctly_on_packed_transaction_with_single_node_requests2() {
    let name = "test_cluster_route_correctly_on_packed_transaction_with_single_node_requests2";
    let mut pipeline = redis::pipe();
    pipeline.atomic().set("foo", "bar").get("foo");
    let packed_pipeline = pipeline.get_packed_pipeline();
    let results = vec![
        Value::BulkString("OK".as_bytes().to_vec()),
        Value::BulkString("QUEUED".as_bytes().to_vec()),
        Value::BulkString("QUEUED".as_bytes().to_vec()),
        Value::Array(vec![
            Value::BulkString("OK".as_bytes().to_vec()),
            Value::BulkString("bar".as_bytes().to_vec()),
        ]),
    ];
    let expected_result = Value::Array(results);
    let cloned_result = expected_result.clone();

    let MockEnv { mut connection, .. } = MockEnv::new(name, move |received_cmd: &[u8], port| {
        respond_startup_with_replica_using_config(name, received_cmd, None)?;
        if port == 6381 {
            return Err(Ok(cloned_result.clone()));
        }
        Err(Err(RedisError::from(std::io::Error::new(
            std::io::ErrorKind::ConnectionReset,
            format!("wrong port: {port}"),
        ))))
    });

    let result = connection.req_packed_command(&packed_pipeline).unwrap();
    assert_eq!(result, expected_result);
}

#[test]
<<<<<<< HEAD
fn test_cluster_with_client_name() {
    let cluster = TestClusterContext::new_with_cluster_client_builder(
        3,
        0,
        |builder| builder.client_name(RedisCluster::client_name().to_string()),
        false,
    );
    let mut con = cluster.connection();
    let client_info: String = redis::cmd("CLIENT").arg("INFO").query(&mut con).unwrap();

    let client_attrs = parse_client_info(&client_info);

    assert!(
        client_attrs.contains_key("name"),
        "Could not detect the 'name' attribute in CLIENT INFO output"
    );

    assert_eq!(
        client_attrs["name"],
        RedisCluster::client_name(),
        "Incorrect client name, expecting: {}, got {}",
        RedisCluster::client_name(),
        client_attrs["name"]
    );
=======
fn test_cluster_can_be_created_with_partial_slot_coverage() {
    let name = "test_cluster_can_be_created_with_partial_slot_coverage";
    let slots_config = Some(vec![
        MockSlotRange {
            primary_port: 6379,
            replica_ports: vec![],
            slot_range: (0..8000),
        },
        MockSlotRange {
            primary_port: 6381,
            replica_ports: vec![],
            slot_range: (8201..16380),
        },
    ]);

    let MockEnv {
        mut connection,
        handler: _handler,
        ..
    } = MockEnv::with_client_builder(
        ClusterClient::builder(vec![&*format!("redis://{name}")])
            .retries(0)
            .read_from_replicas(),
        name,
        move |received_cmd: &[u8], _| {
            respond_startup_with_replica_using_config(name, received_cmd, slots_config.clone())?;
            Err(Ok(Value::SimpleString("PONG".into())))
        },
    );

    let res = connection.req_command(&redis::cmd("PING"));
    assert!(res.is_ok());
>>>>>>> 52ed0bad
}

#[cfg(feature = "tls-rustls")]
mod mtls_test {
    use super::*;
    use crate::support::mtls_test::create_cluster_client_from_cluster;
    use redis::ConnectionInfo;

    #[test]
    fn test_cluster_basics_with_mtls() {
        let cluster = TestClusterContext::new_with_mtls(3, 0);

        let client = create_cluster_client_from_cluster(&cluster, true).unwrap();
        let mut con = client.get_connection().unwrap();

        redis::cmd("SET")
            .arg("{x}key1")
            .arg(b"foo")
            .execute(&mut con);
        redis::cmd("SET").arg(&["{x}key2", "bar"]).execute(&mut con);

        assert_eq!(
            redis::cmd("MGET")
                .arg(&["{x}key1", "{x}key2"])
                .query(&mut con),
            Ok(("foo".to_string(), b"bar".to_vec()))
        );
    }

    #[test]
    fn test_cluster_should_not_connect_without_mtls() {
        let cluster = TestClusterContext::new_with_mtls(3, 0);

        let client = create_cluster_client_from_cluster(&cluster, false).unwrap();
        let connection = client.get_connection();

        match cluster.cluster.servers.first().unwrap().connection_info() {
            ConnectionInfo {
                addr: redis::ConnectionAddr::TcpTls { .. },
                ..
            } => {
                if connection.is_ok() {
                    panic!("Must NOT be able to connect without client credentials if server accepts TLS");
                }
            }
            _ => {
                if let Err(e) = connection {
                    panic!("Must be able to connect without client credentials if server does NOT accept TLS: {e:?}");
                }
            }
        }
    }
}<|MERGE_RESOLUTION|>--- conflicted
+++ resolved
@@ -121,34 +121,6 @@
         .query(&mut con);
 
     assert_eq!(rv, Ok(("1".to_string(), "2".to_string())));
-}
-
-#[test]
-fn test_cluster_resp3() {
-    if use_protocol() == ProtocolVersion::RESP2 {
-        return;
-    }
-    let cluster = TestClusterContext::new(3, 0);
-
-    let mut connection = cluster.connection();
-
-    let _: () = connection.hset("hash", "foo", "baz").unwrap();
-    let _: () = connection.hset("hash", "bar", "foobar").unwrap();
-    let result: Value = connection.hgetall("hash").unwrap();
-
-    assert_eq!(
-        result,
-        Value::Map(vec![
-            (
-                Value::BulkString("foo".as_bytes().to_vec()),
-                Value::BulkString("baz".as_bytes().to_vec())
-            ),
-            (
-                Value::BulkString("bar".as_bytes().to_vec()),
-                Value::BulkString("foobar".as_bytes().to_vec())
-            )
-        ])
-    );
 }
 
 #[test]
@@ -555,7 +527,6 @@
 fn test_cluster_ask_redirect() {
     let name = "node";
     let completed = Arc::new(AtomicI32::new(0));
-<<<<<<< HEAD
     let MockEnv { mut connection, .. } = MockEnv::new(name, move |cmd: &[u8], port| {
         respond_startup_two_nodes(name, cmd)?;
         // Error twice with io-error, ensure connection is reestablished w/out calling
@@ -570,38 +541,6 @@
                 1 => {
                     assert!(contains_slice(cmd, b"ASKING"));
                     Err(Ok(Value::Okay))
-=======
-    let MockEnv {
-        mut connection,
-        handler: _handler,
-        ..
-    } = MockEnv::with_client_builder(
-        ClusterClient::builder(vec![&*format!("redis://{name}")]),
-        name,
-        {
-            move |cmd: &[u8], port| {
-                respond_startup_two_nodes(name, cmd)?;
-                // Error twice with io-error, ensure connection is reestablished w/out calling
-                // other node (i.e., not doing a full slot rebuild)
-                let count = completed.fetch_add(1, Ordering::SeqCst);
-                match port {
-                    6379 => match count {
-                        0 => Err(parse_redis_value(b"-ASK 14000 node:6380\r\n")),
-                        _ => panic!("Node should not be called now"),
-                    },
-                    6380 => match count {
-                        1 => {
-                            assert!(contains_slice(cmd, b"ASKING"));
-                            Err(Ok(Value::Okay))
-                        }
-                        2 => {
-                            assert!(contains_slice(cmd, b"GET"));
-                            Err(Ok(Value::BulkString(b"123".to_vec())))
-                        }
-                        _ => panic!("Node should not be called now"),
-                    },
-                    _ => panic!("Wrong node"),
->>>>>>> 52ed0bad
                 }
                 2 => {
                     assert!(contains_slice(cmd, b"GET"));
@@ -678,7 +617,6 @@
         move |cmd: &[u8], port| {
             respond_startup_with_replica(name, cmd)?;
 
-<<<<<<< HEAD
             let cmd = std::str::from_utf8(cmd).unwrap();
             if cmd.contains("GET") {
                 match port {
@@ -692,11 +630,6 @@
                 }
             } else {
                 Err(Err((ErrorKind::ResponseError, "wrong request").into()))
-=======
-            match port {
-                6380 => Err(Ok(Value::BulkString(b"123".to_vec()))),
-                _ => panic!("Wrong node"),
->>>>>>> 52ed0bad
             }
         },
     );
@@ -704,28 +637,6 @@
     let value = cmd("GET").arg("test").query::<Option<i32>>(&mut connection);
     assert_eq!(value, Ok(Some(123)));
 
-<<<<<<< HEAD
-=======
-    // requests should route to primary
-    let MockEnv {
-        mut connection,
-        handler: _handler,
-        ..
-    } = MockEnv::with_client_builder(
-        ClusterClient::builder(vec![&*format!("redis://{name}")])
-            .retries(0)
-            .read_from_replicas(),
-        name,
-        move |cmd: &[u8], port| {
-            respond_startup_with_replica(name, cmd)?;
-            match port {
-                6379 => Err(Ok(Value::SimpleString("OK".into()))),
-                _ => panic!("Wrong node"),
-            }
-        },
-    );
-
->>>>>>> 52ed0bad
     let value = cmd("SET")
         .arg("test")
         .arg("123")
@@ -741,7 +652,6 @@
         mut connection,
         handler: _handler,
         ..
-<<<<<<< HEAD
     } = MockEnv::new(name, move |cmd: &[u8], port| {
         respond_startup_two_nodes(name, cmd)?;
         // Error twice with io-error, ensure connection is reestablished w/out calling
@@ -757,27 +667,6 @@
             },
         }
     });
-=======
-    } = MockEnv::with_client_builder(
-        ClusterClient::builder(vec![&*format!("redis://{name}")]).retries(2),
-        name,
-        move |cmd: &[u8], port| {
-            respond_startup_two_nodes(name, cmd)?;
-            // Error twice with io-error, ensure connection is reestablished w/out calling
-            // other node (i.e., not doing a full slot rebuild)
-            match port {
-                6380 => panic!("Node should not be called"),
-                _ => match completed.fetch_add(1, Ordering::SeqCst) {
-                    0..=1 => Err(Err(RedisError::from(std::io::Error::new(
-                        std::io::ErrorKind::ConnectionReset,
-                        "mock-io-error",
-                    )))),
-                    _ => Err(Ok(Value::BulkString(b"123".to_vec()))),
-                },
-            }
-        },
-    );
->>>>>>> 52ed0bad
 
     let value = cmd("GET").arg("test").query::<Option<i32>>(&mut connection);
 
@@ -825,7 +714,6 @@
     }
     let packed_cmd = cmd.get_packed_command();
     // requests should route to replica
-<<<<<<< HEAD
     let MockEnv { mut connection, .. } = MockEnv::new(name, move |received_cmd: &[u8], port| {
         respond_startup_with_replica_using_config(name, received_cmd, slots_config.clone())?;
         if received_cmd == packed_cmd {
@@ -834,26 +722,6 @@
         }
         Ok(())
     });
-=======
-    let MockEnv {
-        mut connection,
-        handler: _handler,
-        ..
-    } = MockEnv::with_client_builder(
-        ClusterClient::builder(vec![&*format!("redis://{name}")])
-            .retries(0)
-            .read_from_replicas(),
-        name,
-        move |received_cmd: &[u8], port| {
-            respond_startup_with_replica_using_config(name, received_cmd, slots_config.clone())?;
-            if received_cmd == packed_cmd {
-                ports_clone.lock().unwrap().push(port);
-                return Err(Ok(Value::SimpleString("OK".into())));
-            }
-            Ok(())
-        },
-    );
->>>>>>> 52ed0bad
 
     let _ = cmd.query::<Option<()>>(&mut connection);
     found_ports.lock().unwrap().sort();
@@ -959,7 +827,6 @@
     pipeline.atomic().set("foo", "bar").get("foo");
     let packed_pipeline = pipeline.get_packed_pipeline();
 
-<<<<<<< HEAD
     let MockEnv { mut connection, .. } = MockEnv::new(name, move |received_cmd: &[u8], port| {
         respond_startup_with_replica_using_config(name, received_cmd, None)?;
         if port == 6381 {
@@ -979,37 +846,6 @@
             format!("wrong port: {port}"),
         ))))
     });
-=======
-    let MockEnv {
-        mut connection,
-        handler: _handler,
-        ..
-    } = MockEnv::with_client_builder(
-        ClusterClient::builder(vec![&*format!("redis://{name}")])
-            .retries(0)
-            .read_from_replicas(),
-        name,
-        move |received_cmd: &[u8], port| {
-            respond_startup_with_replica_using_config(name, received_cmd, None)?;
-            if port == 6381 {
-                let results = vec![
-                    Value::BulkString("OK".as_bytes().to_vec()),
-                    Value::BulkString("QUEUED".as_bytes().to_vec()),
-                    Value::BulkString("QUEUED".as_bytes().to_vec()),
-                    Value::Array(vec![
-                        Value::BulkString("OK".as_bytes().to_vec()),
-                        Value::BulkString("bar".as_bytes().to_vec()),
-                    ]),
-                ];
-                return Err(Ok(Value::Array(results)));
-            }
-            Err(Err(RedisError::from(std::io::Error::new(
-                std::io::ErrorKind::ConnectionReset,
-                format!("wrong port: {port}"),
-            ))))
-        },
-    );
->>>>>>> 52ed0bad
 
     let result = connection
         .req_packed_commands(&packed_pipeline, 3, 1)
@@ -1057,7 +893,6 @@
 }
 
 #[test]
-<<<<<<< HEAD
 fn test_cluster_with_client_name() {
     let cluster = TestClusterContext::new_with_cluster_client_builder(
         3,
@@ -1082,7 +917,9 @@
         RedisCluster::client_name(),
         client_attrs["name"]
     );
-=======
+}
+
+#[test]
 fn test_cluster_can_be_created_with_partial_slot_coverage() {
     let name = "test_cluster_can_be_created_with_partial_slot_coverage";
     let slots_config = Some(vec![
@@ -1115,7 +952,6 @@
 
     let res = connection.req_command(&redis::cmd("PING"));
     assert!(res.is_ok());
->>>>>>> 52ed0bad
 }
 
 #[cfg(feature = "tls-rustls")]

--- conflicted
+++ resolved
@@ -13,22 +13,17 @@
 use futures::prelude::*;
 use futures_time::task::sleep;
 use once_cell::sync::Lazy;
-use redis::cluster_async::ClusterConnection;
-use redis::cluster_routing::Route;
-use redis::cluster_routing::SingleNodeRoutingInfo;
-use redis::cluster_routing::SlotAddr;
-use redis::{from_owned_redis_value, ProtocolVersion};
-
-use redis::FromRedisValue;
 use redis::{
     aio::{ConnectionLike, MultiplexedConnection},
     cluster::ClusterClient,
-    cluster_async::testing::MANAGEMENT_CONN_NAME,
-    cluster_async::Connect,
-    cluster_routing::{MultipleNodeRoutingInfo, RoutingInfo},
+    cluster_async::{testing::MANAGEMENT_CONN_NAME, ClusterConnection, Connect},
+    cluster_routing::{
+        MultipleNodeRoutingInfo, Route, RoutingInfo, SingleNodeRoutingInfo, SlotAddr,
+    },
     cluster_topology::DEFAULT_NUMBER_OF_REFRESH_SLOTS_RETRIES,
-    cmd, parse_redis_value, AsyncCommands, Cmd, ErrorKind, InfoDict, IntoConnectionInfo,
-    ProtocolVersion, RedisError, RedisFuture, RedisResult, Script, Value,
+    cmd, from_owned_redis_value, parse_redis_value, AsyncCommands, Cmd, ErrorKind, FromRedisValue,
+    InfoDict, IntoConnectionInfo, ProtocolVersion, RedisError, RedisFuture, RedisResult, Script,
+    Value,
 };
 use std::str::from_utf8;
 use std::time::Duration;
@@ -171,11 +166,7 @@
     let cluster = TestClusterContext::new(12, 1);
 
     let split_to_addresses_and_info = |res| -> (Vec<String>, Vec<String>) {
-<<<<<<< HEAD
         if let Value::Map(values) = res {
-=======
-        if let Value::Array(values) = res {
->>>>>>> 52ed0bad
             let mut pairs: Vec<_> = values
                 .into_iter()
                 .map(|(key, value)| {
@@ -249,11 +240,7 @@
 }
 
 #[test]
-<<<<<<< HEAD
 fn test_async_cluster_resp3() {
-=======
-fn test_cluster_resp3() {
->>>>>>> 52ed0bad
     if use_protocol() == ProtocolVersion::RESP2 {
         return;
     }
@@ -262,15 +249,12 @@
 
         let mut connection = cluster.async_connection().await;
 
-<<<<<<< HEAD
         let hello: HashMap<String, Value> = redis::cmd("HELLO")
             .query_async(&mut connection)
             .await
             .unwrap();
         assert_eq!(hello.get("proto").unwrap(), &Value::Int(3));
 
-=======
->>>>>>> 52ed0bad
         let _: () = connection.hset("hash", "foo", "baz").await.unwrap();
         let _: () = connection.hset("hash", "bar", "foobar").await.unwrap();
         let result: Value = connection.hgetall("hash").await.unwrap();
@@ -288,19 +272,11 @@
                 )
             ])
         );
-<<<<<<< HEAD
-=======
-
->>>>>>> 52ed0bad
         Ok(())
     })
     .unwrap();
 }
 
-<<<<<<< HEAD
-=======
-#[ignore] // TODO Handle pipe where the keys do not all go to the same node
->>>>>>> 52ed0bad
 #[test]
 fn test_async_cluster_basic_pipe() {
     let cluster = TestClusterContext::new(3, 0);
@@ -717,20 +693,11 @@
     } = MockEnv::new(name, move |cmd: &[u8], _| {
         respond_startup(name, cmd)?;
 
-<<<<<<< HEAD
         match requests.fetch_add(1, atomic::Ordering::SeqCst) {
             0..=4 => Err(parse_redis_value(b"-TRYAGAIN mock\r\n")),
             _ => Err(Ok(Value::BulkString(b"123".to_vec()))),
         }
     });
-=======
-            match requests.fetch_add(1, atomic::Ordering::SeqCst) {
-                0..=4 => Err(parse_redis_value(b"-TRYAGAIN mock\r\n")),
-                _ => Err(Ok(Value::BulkString(b"123".to_vec()))),
-            }
-        },
-    );
->>>>>>> 52ed0bad
 
     let value = runtime.block_on(
         cmd("GET")
@@ -819,11 +786,7 @@
         }
         started.store(true, atomic::Ordering::SeqCst);
 
-<<<<<<< HEAD
         if contains_slice(cmd, b"PING") || contains_slice(cmd, b"SETNAME") {
-=======
-        if contains_slice(cmd, b"PING") {
->>>>>>> 52ed0bad
             return Err(Ok(Value::SimpleString("OK".into())));
         }
 
@@ -838,17 +801,12 @@
             )),
             _ => {
                 if contains_slice(cmd, b"CLUSTER") && contains_slice(cmd, b"SLOTS") {
-<<<<<<< HEAD
                     // Should not attempt to refresh slots more than once,
                     // so we expect a single CLUSTER NODES request for each node
                     assert!(!refreshed_map
                         .get(&port)
                         .unwrap()
                         .swap(true, Ordering::SeqCst));
-=======
-                    // Should not attempt to refresh slots more than once:
-                    assert!(!refreshed.swap(true, Ordering::SeqCst));
->>>>>>> 52ed0bad
                     Err(Ok(Value::Array(vec![
                         Value::Array(vec![
                             Value::Int(0),
@@ -885,7 +843,6 @@
     assert_eq!(value, Ok(Some(123)));
 }
 
-<<<<<<< HEAD
 fn test_async_cluster_refresh_topology_after_moved_assert_get_succeed_and_expected_retries(
     slots_config_vec: Vec<Vec<MockSlotRange>>,
     ports: Vec<u16>,
@@ -894,112 +851,6 @@
     assert!(!ports.is_empty() && !slots_config_vec.is_empty());
     let name = "refresh_topology_moved";
     let num_of_nodes = ports.len();
-=======
-#[test]
-fn test_async_cluster_ask_redirect() {
-    let name = "node";
-    let completed = Arc::new(AtomicI32::new(0));
-    let MockEnv {
-        async_connection: mut connection,
-        handler: _handler,
-        runtime,
-        ..
-    } = MockEnv::with_client_builder(
-        ClusterClient::builder(vec![&*format!("redis://{name}")]),
-        name,
-        {
-            move |cmd: &[u8], port| {
-                respond_startup_two_nodes(name, cmd)?;
-                // Error twice with io-error, ensure connection is reestablished w/out calling
-                // other node (i.e., not doing a full slot rebuild)
-                let count = completed.fetch_add(1, Ordering::SeqCst);
-                match port {
-                    6379 => match count {
-                        0 => Err(parse_redis_value(b"-ASK 14000 node:6380\r\n")),
-                        _ => panic!("Node should not be called now"),
-                    },
-                    6380 => match count {
-                        1 => {
-                            assert!(contains_slice(cmd, b"ASKING"));
-                            Err(Ok(Value::Okay))
-                        }
-                        2 => {
-                            assert!(contains_slice(cmd, b"GET"));
-                            Err(Ok(Value::BulkString(b"123".to_vec())))
-                        }
-                        _ => panic!("Node should not be called now"),
-                    },
-                    _ => panic!("Wrong node"),
-                }
-            }
-        },
-    );
-
-    let value = runtime.block_on(
-        cmd("GET")
-            .arg("test")
-            .query_async::<_, Option<i32>>(&mut connection),
-    );
-
-    assert_eq!(value, Ok(Some(123)));
-}
-
-#[test]
-fn test_async_cluster_ask_redirect_even_if_original_call_had_no_route() {
-    let name = "node";
-    let completed = Arc::new(AtomicI32::new(0));
-    let MockEnv {
-        async_connection: mut connection,
-        handler: _handler,
-        runtime,
-        ..
-    } = MockEnv::with_client_builder(
-        ClusterClient::builder(vec![&*format!("redis://{name}")]),
-        name,
-        {
-            move |cmd: &[u8], port| {
-                respond_startup_two_nodes(name, cmd)?;
-                // Error twice with io-error, ensure connection is reestablished w/out calling
-                // other node (i.e., not doing a full slot rebuild)
-                let count = completed.fetch_add(1, Ordering::SeqCst);
-                if count == 0 {
-                    return Err(parse_redis_value(b"-ASK 14000 node:6380\r\n"));
-                }
-                match port {
-                    6380 => match count {
-                        1 => {
-                            assert!(
-                                contains_slice(cmd, b"ASKING"),
-                                "{:?}",
-                                std::str::from_utf8(cmd)
-                            );
-                            Err(Ok(Value::Okay))
-                        }
-                        2 => {
-                            assert!(contains_slice(cmd, b"EVAL"));
-                            Err(Ok(Value::Okay))
-                        }
-                        _ => panic!("Node should not be called now"),
-                    },
-                    _ => panic!("Wrong node"),
-                }
-            }
-        },
-    );
-
-    let value = runtime.block_on(
-        cmd("EVAL") // Eval command has no directed, and so is redirected randomly
-            .query_async::<_, Value>(&mut connection),
-    );
-
-    assert_eq!(value, Ok(Value::Okay));
-}
-
-#[test]
-fn test_async_cluster_ask_error_when_new_node_is_added() {
-    let name = "ask_with_extra_nodes";
-
->>>>>>> 52ed0bad
     let requests = atomic::AtomicUsize::new(0);
     let started = atomic::AtomicBool::new(false);
     let refresh_calls = Arc::new(atomic::AtomicUsize::new(0));
@@ -1031,19 +882,6 @@
             0 => Err(parse_redis_value(
                 format!("-MOVED 123 {name}:{moved_node}\r\n").as_bytes(),
             )),
-<<<<<<< HEAD
-=======
-            1 => {
-                assert_eq!(port, 6380);
-                assert!(contains_slice(cmd, b"ASKING"));
-                Err(Ok(Value::Okay))
-            }
-            2 => {
-                assert_eq!(port, 6380);
-                assert!(contains_slice(cmd, b"GET"));
-                Err(Ok(Value::BulkString(b"123".to_vec())))
-            }
->>>>>>> 52ed0bad
             _ => {
                 if contains_slice(cmd, b"CLUSTER") && contains_slice(cmd, b"SLOTS") {
                     refresh_calls_cloned.fetch_add(1, atomic::Ordering::SeqCst);
@@ -1108,7 +946,6 @@
         ),
         name,
         move |cmd: &[u8], port| {
-<<<<<<< HEAD
             let is_started = started.load(atomic::Ordering::SeqCst);
             if !is_started {
                 if contains_slice(cmd, b"PING") || contains_slice(cmd, b"SETNAME") {
@@ -1133,12 +970,6 @@
             {
                 assert!(is_get_cmd, "{:?}", std::str::from_utf8(cmd));
                 get_response
-=======
-            respond_startup_with_replica(name, cmd)?;
-            match port {
-                6380 => Err(Ok(Value::BulkString(b"123".to_vec()))),
-                _ => panic!("Wrong node"),
->>>>>>> 52ed0bad
             }
         },
     );
@@ -1434,7 +1265,6 @@
         name,
         move |cmd: &[u8], port| {
             respond_startup_with_replica(name, cmd)?;
-<<<<<<< HEAD
             let cmd = std::str::from_utf8(cmd).unwrap();
             if cmd.contains("GET") {
                 match port {
@@ -1448,11 +1278,6 @@
                 }
             } else {
                 Err(Err((ErrorKind::ResponseError, "wrong request").into()))
-=======
-            match port {
-                6379 => Err(Ok(Value::SimpleString("OK".into()))),
-                _ => panic!("Wrong node"),
->>>>>>> 52ed0bad
             }
         },
     );
@@ -1667,7 +1492,6 @@
         runtime,
         async_connection: mut connection,
         ..
-<<<<<<< HEAD
     } = MockEnv::new(name, move |received_cmd: &[u8], port| {
         respond_startup_with_replica_using_config(name, received_cmd, None)?;
 
@@ -1686,31 +1510,6 @@
                 Value::Int(1),
             ])));
         }
-=======
-    } = MockEnv::with_client_builder(
-        ClusterClient::builder(vec![&*format!("redis://{name}")])
-            .retries(0)
-            .read_from_replicas(),
-        name,
-        move |received_cmd: &[u8], port| {
-            respond_startup_with_replica_using_config(name, received_cmd, None)?;
-
-            if port == 6381 {
-                return Err(Ok(Value::Array(vec![
-                    Value::Int(0),
-                    Value::Int(0),
-                    Value::Int(1),
-                    Value::Int(1),
-                ])));
-            } else if port == 6379 {
-                return Err(Ok(Value::Array(vec![
-                    Value::Int(0),
-                    Value::Int(1),
-                    Value::Int(0),
-                    Value::Int(1),
-                ])));
-            }
->>>>>>> 52ed0bad
 
         panic!("unexpected port {port}");
     });
@@ -1829,7 +1628,6 @@
         runtime,
         async_connection: mut connection,
         ..
-<<<<<<< HEAD
     } = MockEnv::new(name, move |received_cmd: &[u8], port| {
         respond_startup_with_replica_using_config(name, received_cmd, None)?;
         if port == 6381 {
@@ -1837,21 +1635,6 @@
         }
         Err(Ok(Value::Nil))
     });
-=======
-    } = MockEnv::with_client_builder(
-        ClusterClient::builder(vec![&*format!("redis://{name}")])
-            .retries(0)
-            .read_from_replicas(),
-        name,
-        move |received_cmd: &[u8], port| {
-            respond_startup_with_replica_using_config(name, received_cmd, None)?;
-            if port == 6381 {
-                return Err(Ok(Value::BulkString("foo".as_bytes().to_vec())));
-            }
-            Err(Ok(Value::Nil))
-        },
-    );
->>>>>>> 52ed0bad
 
     let result = runtime
         .block_on(cmd.query_async::<_, String>(&mut connection))
@@ -1868,27 +1651,12 @@
         runtime,
         async_connection: mut connection,
         ..
-<<<<<<< HEAD
     } = MockEnv::new(name, move |received_cmd: &[u8], port| {
         respond_startup_with_replica_using_config(name, received_cmd, None)?;
         Err(Ok(Value::BulkString(
             format!("latency: {port}").into_bytes(),
         )))
     });
-=======
-    } = MockEnv::with_client_builder(
-        ClusterClient::builder(vec![&*format!("redis://{name}")])
-            .retries(0)
-            .read_from_replicas(),
-        name,
-        move |received_cmd: &[u8], port| {
-            respond_startup_with_replica_using_config(name, received_cmd, None)?;
-            Err(Ok(Value::BulkString(
-                format!("latency: {port}").into_bytes(),
-            )))
-        },
-    );
->>>>>>> 52ed0bad
 
     let mut result = runtime
         .block_on(cmd.query_async::<_, Vec<(String, String)>>(&mut connection))
@@ -1914,27 +1682,12 @@
         runtime,
         async_connection: mut connection,
         ..
-<<<<<<< HEAD
     } = MockEnv::new(name, move |received_cmd: &[u8], port| {
         respond_startup_with_replica_using_config(name, received_cmd, None)?;
         Err(Ok(Value::Array(vec![Value::BulkString(
             format!("key:{port}").into_bytes(),
         )])))
     });
-=======
-    } = MockEnv::with_client_builder(
-        ClusterClient::builder(vec![&*format!("redis://{name}")])
-            .retries(0)
-            .read_from_replicas(),
-        name,
-        move |received_cmd: &[u8], port| {
-            respond_startup_with_replica_using_config(name, received_cmd, None)?;
-            Err(Ok(Value::Array(vec![Value::BulkString(
-                format!("key:{port}").into_bytes(),
-            )])))
-        },
-    );
->>>>>>> 52ed0bad
 
     let mut result = runtime
         .block_on(cmd.query_async::<_, Vec<String>>(&mut connection))
@@ -2133,7 +1886,6 @@
         runtime,
         async_connection: mut connection,
         ..
-<<<<<<< HEAD
     } = MockEnv::new(name, move |cmd: &[u8], port| {
         respond_startup_two_nodes(name, cmd)?;
         // Error twice with io-error, ensure connection is reestablished w/out calling
@@ -2149,27 +1901,6 @@
             },
         }
     });
-=======
-    } = MockEnv::with_client_builder(
-        ClusterClient::builder(vec![&*format!("redis://{name}")]).retries(2),
-        name,
-        move |cmd: &[u8], port| {
-            respond_startup_two_nodes(name, cmd)?;
-            // Error twice with io-error, ensure connection is reestablished w/out calling
-            // other node (i.e., not doing a full slot rebuild)
-            match port {
-                6380 => panic!("Node should not be called"),
-                _ => match completed.fetch_add(1, Ordering::SeqCst) {
-                    0..=1 => Err(Err(RedisError::from(std::io::Error::new(
-                        std::io::ErrorKind::ConnectionReset,
-                        "mock-io-error",
-                    )))),
-                    _ => Err(Ok(Value::BulkString(b"123".to_vec()))),
-                },
-            }
-        },
-    );
->>>>>>> 52ed0bad
 
     let value = runtime.block_on(
         cmd("GET")
@@ -2217,7 +1948,6 @@
 }
 
 #[test]
-<<<<<<< HEAD
 fn test_async_cluster_read_from_primary() {
     let name = "node";
     let found_ports = Arc::new(std::sync::Mutex::new(Vec::new()));
@@ -2688,7 +2418,9 @@
     }
 
     assert_eq!(load_errors.load(Ordering::Relaxed), ITERATIONS * RETRIES);
-=======
+}
+
+#[test]
 fn test_async_cluster_can_be_created_with_partial_slot_coverage() {
     let name = "test_async_cluster_can_be_created_with_partial_slot_coverage";
     let slots_config = Some(vec![
@@ -2722,7 +2454,6 @@
 
     let res = runtime.block_on(connection.req_packed_command(&redis::cmd("PING")));
     assert!(res.is_ok());
->>>>>>> 52ed0bad
 }
 
 #[cfg(feature = "tls-rustls")]
